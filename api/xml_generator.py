--- conflicted
+++ resolved
@@ -1,5209 +1,2713 @@
-<<<<<<< HEAD
-#!/usr/bin/env python3
-# -*- coding: utf-8 -*-
-"""
-Модуль генерации XML файлов для vMix
-Создает XML файлы на основе данных турниров rankedin.com
-"""
-
-import xml.etree.ElementTree as ET
-from xml.dom import minidom
-from datetime import datetime
-from typing import Dict, List, Any, Optional
-import logging
-from markupsafe import escape
-
-logger = logging.getLogger(__name__)
-
-class XMLGenerator:
-    """Генератор XML файлов для vMix"""
-
-    def __init__(self):
-        self.encoding = 'utf-8'
-
-    def _prettify_xml(self, elem: ET.Element) -> str:
-        """Форматирует XML для читаемости"""
-        rough_string = ET.tostring(elem, encoding='unicode')
-        reparsed = minidom.parseString(rough_string)
-        return reparsed.toprettyxml(indent="  ")
-
-    def generate_tournament_table_xml(self, tournament_data: Dict, xml_type_info: Dict) -> str:
-        """
-        Генерирует XML для турнирной таблицы
-        Поддерживает групповые этапы и игры на выбывание
-        """
-        root = ET.Element("templateData")
-        
-        # Метаинформация
-        metadata = tournament_data.get("metadata", {})
-        tournament = ET.SubElement(root, "tournament")
-        ET.SubElement(tournament, "id").text = str(tournament_data.get("tournament_id", ""))
-        ET.SubElement(tournament, "name").text = metadata.get("name", "Неизвестный турнир")
-        ET.SubElement(tournament, "sport").text = self._get_sport_name(metadata.get("sport", 5))
-        ET.SubElement(tournament, "country").text = self._get_country_name(metadata.get("country"))
-        if metadata.get("featureImage"):
-            ET.SubElement(tournament, "banner").text = metadata["featureImage"]
-
-        # Информация о классе
-        class_id = xml_type_info.get("class_id")
-        draw_type = xml_type_info.get("draw_type")
-        draw_index = xml_type_info.get("draw_index", 0)
-
-        class_data = tournament_data.get("draw_data", {}).get(str(class_id), {})
-        class_info_elem = ET.SubElement(root, "class")
-        ET.SubElement(class_info_elem, "id").text = str(class_id)
-        ET.SubElement(class_info_elem, "name").text = class_data.get("class_info", {}).get("Name", f"Категория {class_id}")
-        ET.SubElement(class_info_elem, "type").text = draw_type
-
-        # Данные турнирной таблицы
-        if draw_type == "round_robin":
-            self._add_round_robin_data(root, class_data, draw_index)
-        elif draw_type == "elimination":
-            self._add_elimination_data(root, class_data, draw_index)
-
-        ET.SubElement(root, "generated").text = datetime.now().strftime("%Y-%m-%dT%H:%M:%S")
-
-        return self._prettify_xml(root)
-
-    def _get_sport_name(self, sport_id: int) -> str:
-        """Возвращает название спорта по ID"""
-        sports = {
-            1: "Tennis",
-            2: "Squash", 
-            3: "Badminton",
-            4: "Table Tennis",
-            5: "Padel",
-            6: "Beach Tennis",
-            7: "Pickle Ball"
-        }
-        return sports.get(sport_id, "Unknown Sport")
-
-    def _get_country_name(self, country_id: Optional[int]) -> str:
-        """Возвращает название страны по ID """
-        if not country_id:
-            return ""
-        
-        # Некоторые популярные страны
-        countries = {
-            1: "United States",
-            7: "Canada", 
-            33: "France",
-            49: "Germany",
-            146: "Russia",
-            34: "Spain",
-            39: "Italy",
-            44: "United Kingdom"
-        }
-        return countries.get(country_id, f"Country_{country_id}")
-
-    def _add_round_robin_data(self, root: ET.Element, class_data: Dict, draw_index: int):
-        """Добавляет данные группового этапа """
-        try:
-            # Проверяем входные данные
-            if not class_data or not isinstance(class_data, dict):
-                logger.error("class_data отсутствует или имеет неверный формат")
-                self._add_error_xml(root, "Отсутствуют данные класса")
-                return
-
-            round_robin_data = class_data.get("round_robin", [])
-            if not round_robin_data or not isinstance(round_robin_data, list):
-                logger.warning("Нет данных round_robin или неверный формат")
-                self._add_error_xml(root, "Отсутствуют данные групповых турниров")
-                return
-
-            if draw_index >= len(round_robin_data):
-                logger.warning(f"Индекс {draw_index} превышает количество групповых данных ({len(round_robin_data)})")
-                self._add_error_xml(root, f"Индекс группы {draw_index} вне диапазона")
-                return
-
-            rr_data = round_robin_data[draw_index]
-            if not rr_data or not isinstance(rr_data, dict):
-                logger.warning(f"Данные группы {draw_index} отсутствуют или имеют неверный формат")
-                self._add_error_xml(root, f"Неверные данные группы {draw_index}")
-                return
-
-            if "RoundRobin" not in rr_data:
-                logger.warning("Нет данных RoundRobin в групповых данных")
-                self._add_error_xml(root, "Отсутствует структура RoundRobin")
-                return
-
-            group_data = rr_data["RoundRobin"]
-            if not group_data or not isinstance(group_data, dict):
-                logger.warning("Данные RoundRobin отсутствуют или имеют неверный формат")
-                self._add_error_xml(root, "Неверная структура RoundRobin")
-                return
-
-            # Создаем DataTab вместо group
-            data_tab = ET.SubElement(root, "DataTab")
-            matches = ET.SubElement(data_tab, "matches")
-
-            # Базовая информация о группе
-            group_name = group_data.get("Name", "Группа")
-            ET.SubElement(matches, "classes").text = str(group_name)
-            ET.SubElement(matches, "type").text = "Групповой турнир"
-
-            # Собираем участников из Pool данных
-            participants_list = []
-
-            try:
-                # Извлекаем участников из Pool структуры
-                pool_data = group_data.get("Pool", [])
-                if not pool_data or not isinstance(pool_data, list):
-                    logger.warning("Нет данных Pool или неверный формат")
-                    ET.SubElement(matches, "error").text = "Отсутствуют данные участников"
-                    return
-
-                for row_index, row in enumerate(pool_data):
-                    if not isinstance(row, list):
-                        continue
-
-                    for cell_index, cell in enumerate(row):
-                        if not isinstance(cell, dict):
-                            continue
-
-                        if cell.get("CellType") == "ParticipantCell" and cell.get("ParticipantCell"):
-                            participant_cell = cell["ParticipantCell"]
-                            if not isinstance(participant_cell, dict):
-                                continue
-
-                            if participant_cell.get("Players") and isinstance(participant_cell["Players"], list):
-                                participant_info = {
-                                    "index": participant_cell.get("Index", 0),
-                                    "seed": participant_cell.get("Seed", ""),
-                                    "players": []
-                                }
-
-                                # Игроки в паре
-                                for player in participant_cell["Players"]:
-                                    if isinstance(player, dict):
-                                        participant_info["players"].append({
-                                            "id": str(player.get("Id", "")),
-                                            "name": str(player.get("Name", "")),
-                                            "rankedin_id": str(player.get("RankedinId", "")),
-                                            "country": str(player.get("CountryShort", "")),
-                                            "rating_begin": player.get("RatingBegin", 0) or 0,
-                                            "rating_end": player.get("RatingEnd", 0) or 0
-                                        })
-
-                                if participant_info["players"]:  # Добавляем только если есть игроки
-                                    participants_list.append(participant_info)
-
-                # Добавляем информацию об участниках в плоском формате
-                for i, participant in enumerate(participants_list, 1):
-                    try:
-                        #    continue
-                            
-                        # Первый игрок
-                        if len(participant["players"]) > 0:
-                            player1 = participant["players"][0]
-                            if isinstance(player1, dict):
-                                player1_name = player1.get("name", "")
-                                if player1_name:
-                                    ET.SubElement(matches, f"id{i}PlayerName1").text = str(player1_name)
-
-                        # Второй игрок
-                        if len(participant["players"]) > 1:
-                            player2 = participant["players"][1]
-                            if isinstance(player2, dict):
-                                player2_name = player2.get("name", "")
-                                if player2_name:
-                                    ET.SubElement(matches, f"id{i}PlayerName2").text = str(player2_name)
-
-                        # Названия команд
-                        if len(participant["players"]) >= 2:
-                            name1 = participant["players"][0].get("name", "") if isinstance(participant["players"][0], dict) else ""
-                            name2 = participant["players"][1].get("name", "") if isinstance(participant["players"][1], dict) else ""
-
-                            if name1 and name2:
-                                team_name = f"{name1}/{name2}"
-
-                                # Создаем короткое название
-                                try:
-                                    parts1 = name1.split()
-                                    parts2 = name2.split()
-                                    if len(parts1) >= 2 and len(parts2) >= 2:
-                                        short_team_name = f"{parts1[0][0]}.{parts1[-1]}/{parts2[0][0]}.{parts2[-1]}"
-                                    else:
-                                        short_team_name = f"{name1}/{name2}"
-                                except (IndexError, AttributeError):
-                                    short_team_name = f"{name1}/{name2}"
-
-                                ET.SubElement(matches, f"id{i}Team_name").text = team_name
-                                ET.SubElement(matches, f"id{i}ShortTeam_name").text = short_team_name
-
-                        elif len(participant["players"]) == 1:
-                            name1 = participant["players"][0].get("name", "") if isinstance(participant["players"][0], dict) else ""
-                            if name1:
-                                try:
-                                    parts1 = name1.split()
-                                    if len(parts1) >= 2:
-                                        short_name = f"{parts1[0][0]}.{parts1[-1]}"
-                                    else:
-                                        short_name = name1
-                                except (IndexError, AttributeError):
-                                    short_name = name1
-
-                                ET.SubElement(matches, f"id{i}Team_name").text = name1
-                                ET.SubElement(matches, f"id{i}ShortTeam_name").text = short_name
-
-                    except Exception as e:
-                        logger.error(f"Ошибка обработки участника {i}: {e}")
-                        continue
-
-                # Обрабатываем матчи из Pool структуры
-                matches_data = []
-                try:
-                    for row_index, row in enumerate(pool_data):
-                        if not isinstance(row, list):
-                            continue
-
-                        for cell_index, cell in enumerate(row):
-                            if not isinstance(cell, dict):
-                                continue
-
-                            if cell.get("CellType") == "MatchCell" and cell.get("MatchCell"):
-                                match_cell = cell["MatchCell"]
-                                if not isinstance(match_cell, dict):
-                                    continue
-                                    
-                                match_results = match_cell.get("MatchResults", {})
-                                if not isinstance(match_results, dict):
-                                    match_results = {}
-
-                                # Определяем участников матча по позиции в таблице
-                                participant1_index = row_index
-                                participant2_index = cell_index
-
-                                if participant1_index != participant2_index:  # Избегаем матчей сами с собой
-                                    match_info = {
-                                        "participant1": participant1_index,
-                                        "participant2": participant2_index,
-                                        "match_id": str(match_cell.get("MatchId", "")),
-                                        "challenge_id": str(match_cell.get("ChallengeId", "")),
-                                        "state": int(match_cell.get("State", 0)),
-                                        "court": str(match_cell.get("Court", "")),
-                                        "date": str(match_cell.get("Date", "")),
-                                        "is_played": bool(match_results.get("IsPlayed", False)),
-                                        "match_results": match_results
-                                    }
-                                    matches_data.append(match_info)
-
-                except Exception as e:
-                    logger.error(f"Ошибка обработки матчей: {e}")
-
-                # Добавляем информацию о матчах в плоском формате
-                for match in matches_data:
-                    try:
-                        if not isinstance(match, dict):
-                            continue 
-                        p1 = match.get("participant1", 0)
-                        p2 = match.get("participant2", 0)
-                        match_prefix = f"id{p1}vs{p2}Match"
-                        ET.SubElement(matches, f"{match_prefix}_state").text = str(match.get("state", 0))
-                        ET.SubElement(matches, f"{match_prefix}_court").text = str(match.get("court", ""))
-                        ET.SubElement(matches, f"{match_prefix}_date").text = str(match.get("date", ""))
-                        ET.SubElement(matches, f"{match_prefix}_is_played").text = str(match.get("is_played", False))
-
-                        # Счет матча
-                        match_results = match.get("match_results", {})
-                        if isinstance(match_results, dict) and match_results.get("HasScore") and match_results.get("Score"):
-                            score_data = match_results["Score"]
-                            if isinstance(score_data, dict):
-                                first_score = int(score_data.get("FirstParticipantScore", 0))
-                                second_score = int(score_data.get("SecondParticipantScore", 0))
-
-                                ET.SubElement(matches, f"{match_prefix}_first_second_score").text = f"{first_score}-{second_score}"
-
-                                winner = "first" if score_data.get("IsFirstParticipantWinner") else "second"
-                                ET.SubElement(matches, f"{match_prefix}_winner").text = winner
-
-                                # Детальный счет по сетам
-                                detailed_scoring = score_data.get("DetailedScoring", [])
-                                if isinstance(detailed_scoring, list):
-                                    for set_index, set_data in enumerate(detailed_scoring, 1):
-                                        if isinstance(set_data, dict):
-                                            set_first = int(set_data.get("FirstParticipantScore", 0))
-                                            set_second = int(set_data.get("SecondParticipantScore", 0))
-                                            set_winner = "first" if set_data.get("IsFirstParticipantWinner") else "second"
-
-                                            ET.SubElement(matches, f"{match_prefix}_set{set_index}_first_second_score").text = f"{set_first}-{set_second}"
-                                            ET.SubElement(matches, f"{match_prefix}_set{set_index}_winner").text = set_winner
-                        else:
-                            # Если нет счета
-                            if (matches.find(f"id{p2}ShortTeam_name")).text == 'Bye':
-                                ET.SubElement(matches, f"{match_prefix}_first_second_score").text = "●"
-                            else:
-                                ET.SubElement(matches, f"{match_prefix}_first_second_score").text = "-"
-                            ET.SubElement(matches, f"{match_prefix}_winner").text = ""
-
-                    except Exception as e:
-                        logger.error(f"Ошибка обработки матча {match.get('match_id', 'unknown')}: {e}")
-                        continue
-
-                standings_data = group_data.get("Standings", [])
-                if isinstance(standings_data, list):
-                    try:
-                        for standing in standings_data:
-                            if not isinstance(standing, dict):
-                                continue
-
-                            position = int(standing.get("Standing", 0))
-                            if position <= 0:
-                                continue
-
-                            # Находим соответствующего участника по ID
-                            participant_id = str(standing.get("ParticipantId", ""))
-
-                            # Имена игроков из standings
-                            team_names = []
-                            if standing.get("DoublesPlayer1Model") and isinstance(standing["DoublesPlayer1Model"], dict):
-                                name1 = standing["DoublesPlayer1Model"].get("Name", "")
-                                if name1:
-                                    team_names.append(name1)
-                            if standing.get("DoublesPlayer2Model") and isinstance(standing["DoublesPlayer2Model"], dict):
-                                name2 = standing["DoublesPlayer2Model"].get("Name", "")
-                                if name2:
-                                    team_names.append(name2)
-
-                            team_name = " / ".join(team_names)
-
-                            # Статистика позиции
-                            prefix = f"P{position}"
-                            ET.SubElement(matches, f"{prefix}_participant_id").text = participant_id
-                            ET.SubElement(matches, f"{prefix}_team_name").text = team_name
-                            ET.SubElement(matches, f"{prefix}_match_points").text = str(standing.get("MatchPoints", 0))
-                            ET.SubElement(matches, f"{prefix}_wins").text = str(standing.get("Wins", 0))
-                            ET.SubElement(matches, f"{prefix}_losses").text = str(standing.get("Losses", 0))
-                            ET.SubElement(matches, f"{prefix}_draws").text = str(standing.get("Draws", 0))
-                            ET.SubElement(matches, f"{prefix}_games_won").text = str(standing.get("GamesWon", 0))
-                            ET.SubElement(matches, f"{prefix}_games_lost").text = str(standing.get("GamesLost", 0))
-                            ET.SubElement(matches, f"{prefix}_points_scored").text = str(standing.get("ScoredPoints", 0))
-                            ET.SubElement(matches, f"{prefix}_points_conceded").text = str(standing.get("ConcededPoints", 0))
-                            ET.SubElement(matches, f"{prefix}_points_difference").text = str(standing.get("PointsDifference", 0))
-                            ET.SubElement(matches, f"{prefix}_played").text = str(standing.get("Played", 0))
-
-                    except Exception as e:
-                        logger.error(f"Ошибка обработки турнирной таблицы: {e}")
-
-            except Exception as e:
-                logger.error(f"Ошибка извлечения участников: {e}")
-                self._add_error_xml(root, f"Ошибка обработки участников: {str(e)}")
-
-        except Exception as e:
-            logger.error(f"Критическая ошибка в _add_round_robin_data: {e}")
-            import traceback
-            logger.error(f"Traceback: {traceback.format_exc()}")
-            self._add_error_xml(root, f"Критическая ошибка: {str(e)}")
-
-
-    def generate_court_scoreboard_html(self, court_data: Dict, tournament_data: Dict = None) -> str:
-        """Генерирует HTML страницу scoreboard для корта с правильной логикой состояний"""
-
-        # Определяем состояние корта
-        match_state = court_data.get("current_match_state", "free")
-        
-        # Проверяем наличие участников 
-        current_participants = court_data.get("current_first_participant") or court_data.get("first_participant", [])
-        next_participants = court_data.get("next_first_participant", [])
-        
-        # Определяем что показывать
-        if current_participants and len(current_participants) > 0:
-            # Есть текущий матч - показываем его
-            team1_players = court_data.get("current_first_participant", court_data.get("first_participant", []))
-            team2_players = court_data.get("current_second_participant", court_data.get("second_participant", []))
-            team1_score = court_data.get("current_first_participant_score", court_data.get("first_participant_score", 0))
-            team2_score = court_data.get("current_second_participant_score", court_data.get("second_participant_score", 0))
-            detailed_result = court_data.get("current_detailed_result", court_data.get("detailed_result", []))
-            class_name = court_data.get("current_class_name", court_data.get("class_name", ""))
-            show_current_match = True
-            
-            # Определяем тип отображения счета
-            if match_state == "live":
-                show_score = True
-            elif match_state == "finished":
-                show_score = True
-            elif match_state in ["scheduled", "playing_no_score"]:
-                show_score = False  # Показываем участников но без счета
-            else:
-                show_score = True  # По умолчанию показываем
-            
-        elif next_participants and len(next_participants) > 0:
-            # Нет текущего матча, но есть следующий
-            team1_players = court_data.get("next_first_participant", [])
-            team2_players = court_data.get("next_second_participant", [])
-            team1_score = 0
-            team2_score = 0
-            detailed_result = []
-            class_name = court_data.get("next_class_name", "")
-            show_current_match = True
-            show_score = False  # Следующий матч всегда без счета
-            
-        else:
-            # Корт полностью свободен
-            team1_players = []
-            team2_players = []
-            team1_score = 0
-            team2_score = 0
-            detailed_result = []
-            class_name = ""
-            show_current_match = False
-            show_score = False
-
-        # Формируем названия команд
-        team1_name = ""
-        if team1_players:
-            team1_initials = [p.get("initialLastName", "") for p in team1_players if p.get("initialLastName")]
-            team1_name = " / ".join(team1_initials).upper()
-
-        team2_name = ""
-        if team2_players:
-            team2_initials = [p.get("initialLastName", "") for p in team2_players if p.get("initialLastName")]
-            team2_name = " / ".join(team2_initials).upper()
-
-        # Название корта
-        court_name = court_data.get("court_name", "Court")
-
-        # Определяем CSS класс для состояния
-        state_class = ""
-        if match_state == "live":
-            state_class = " live-match"
-        elif match_state == "finished":
-            state_class = " finished-match"
-        elif match_state in ["scheduled", "playing_no_score"]:
-            state_class = " next-match"
-
-        # Вычисляем количество сетов для определения ширины
-        if show_current_match and detailed_result and len(detailed_result) > 0:
-            max_sets = max(len(detailed_result), 1)
-        else:
-            max_sets = 1  # Минимум 1 слот для сетов
-        sets_width = max_sets * 34
-
-        # Название турнира
-        tournament_name = ""
-        if tournament_data and tournament_data.get("metadata"):
-            full_name = tournament_data["metadata"].get("name", "")
-            tournament_name = full_name[:10] if full_name else ""
-
-        html_content = f'''<!DOCTYPE html>
-    <html lang="en">
-    <head>
-        <meta charset="UTF-8">
-        <meta name="viewport" content="width=device-width, initial-scale=1.0">
-        <title>{court_name} - Scoreboard</title>
-        <link rel="stylesheet" href="/static/css/scoreboard.css">
-        <style>
-            .sets {{
-                width: {sets_width}px;
-            }}
-        </style>
-        <script>
-            setInterval(function() {{
-                location.reload();
-            }}, 9000);
-        </script>
-    </head>
-    <body>
-        <div class="scoreboard">'''
-        
-        if show_current_match:
-            html_content += f'''
-            <div class="team-row">
-                <div class="team-name">{team1_name}</div>
-                <div class="sets">'''
-            
-            # Сеты для команды 1
-            if detailed_result and len(detailed_result) > 0:
-                for i in range(min(max_sets, len(detailed_result))):
-                    set_score = detailed_result[i].get("firstParticipantScore", 0)
-                    html_content += f'<div class="set">{set_score}</div>'
-                
-                for i in range(len(detailed_result), max_sets):
-                    html_content += '<div class="set">-</div>'
-            else:
-                # Для матчей без детального счета показываем пустые сеты
-                for i in range(max_sets):
-                    html_content += '<div class="set">-</div>'
-            
-            html_content += f'''
-                </div>
-                <div class="score">{team1_score if show_score else "-"}</div>
-            </div>
-            
-            <div class="team-row team2{state_class}">
-                <div class="team-name">{team2_name}</div>
-                <div class="sets">'''
-            
-            # Сеты для команды 2
-            if detailed_result and len(detailed_result) > 0:
-                for i in range(min(max_sets, len(detailed_result))):
-                    set_score = detailed_result[i].get("secondParticipantScore", 0)
-                    html_content += f'<div class="set">{set_score}</div>'
-                
-                for i in range(len(detailed_result), max_sets):
-                    html_content += '<div class="set">-</div>'
-            else:
-                # Для матчей без детального счета показываем пустые сеты
-                for i in range(max_sets):
-                    html_content += '<div class="set">-</div>'
-            
-            html_content += f'''
-                </div>
-                <div class="score">{team2_score if show_score else "-"}</div>
-            </div>'''
-            
-        else:
-            # Корт полностью свободен
-            html_content += '''
-            <div class="team-row no-match">
-                <div class="team-name">NO ACTIVE MATCH</div>
-            </div>'''
-        
-        html_content += '''
-            </div>
-            <div class="info-bar">
-                <div class="tournament-name">''' + tournament_name + (' - ' + class_name if class_name else '') + '''</div>
-                <div class="court-name">''' + court_name + '''</div>
-            </div>
-        </body>
-        </html>'''
-        
-        return html_content
-
-    def generate_court_fullscreen_scoreboard_html(self, court_data: Dict, tournament_data: Dict = None) -> str:
-        """Генерирует полноразмерную HTML страницу scoreboard текущего корта"""
-        # Определяем состояние корта
-        match_state = court_data.get("current_match_state", "free")
-
-        # Проверяем наличие участников
-        current_participants = court_data.get("current_first_participant") or court_data.get("first_participant", [])
-        next_participants = court_data.get("next_first_participant", [])
-
-        # Определяем что показывать
-        if current_participants and len(current_participants) > 0:
-            # Есть текущий матч - показываем его
-            team1_players = court_data.get("current_first_participant", court_data.get("first_participant", []))
-            team2_players = court_data.get("current_second_participant", court_data.get("second_participant", []))
-            team1_score = court_data.get("current_first_participant_score",
-                                         court_data.get("first_participant_score", 0))
-            team2_score = court_data.get("current_second_participant_score",
-                                         court_data.get("second_participant_score", 0))
-            detailed_result = court_data.get("current_detailed_result", court_data.get("detailed_result", []))
-            show_current_match = True
-
-            # Определяем тип отображения счета
-            if match_state == "live":
-                show_score = True
-            elif match_state == "finished":
-                show_score = True
-            elif match_state in ["scheduled", "playing_no_score"]:
-                show_score = False  # Показываем участников, но без счета
-            else:
-                show_score = True  # По умолчанию показываем
-
-        elif next_participants and len(next_participants) > 0:
-            # Нет текущего матча, но есть следующий
-            team1_players = court_data.get("next_first_participant", [])
-            team2_players = court_data.get("next_second_participant", [])
-            team1_score = 0
-            team2_score = 0
-            detailed_result = []
-            show_current_match = True
-            show_score = False  # Следующий матч всегда без счета
-
-        else:
-            # Корт полностью свободен
-            team1_players = []
-            team2_players = []
-            team1_score = 0
-            team2_score = 0
-            detailed_result = []
-            show_current_match = False
-            show_score = False
-
-        team1_scores = [0, 0, 0, team1_score]
-        team2_scores = [0, 0, 0, team2_score]
-        if detailed_result and len(detailed_result) > 0:
-            for i in range(min(len(detailed_result), 3)):
-                team1_set_score = detailed_result[i].get("firstParticipantScore", 0)
-                team1_scores[i] = team1_set_score
-                team2_set_score = detailed_result[i].get("secondParticipantScore", 0)
-                team2_scores[i] = team2_set_score
-
-        if team1_players:
-            team1_players = [p.get("fullName", "") for p in team1_players if p.get("fullName")]
-
-        if team2_players:
-            team2_players = [p.get("fullName", "") for p in team2_players if p.get("fullName")]
-
-        # Название корта
-        court_name = court_data.get("court_name", "Court")
-
-        if show_current_match:
-            html_content = f'''<!DOCTYPE html>
-                <html lang="en">
-                <head>
-                    <meta charset="UTF-8">
-                    <meta name="viewport" content="width=device-width, initial-scale=1.0">
-                    <title>{court_name} - Scoreboard</title>
-                    <link rel="stylesheet" href="/static/css/fullscreen_scoreboard.css">
-                    <script>
-                        setInterval(function() {{
-                            location.reload();
-                        }}, 9000);
-                    </script>
-                </head>
-                <body>
-                    <div class="scoreboard">
-                        <table>
-                            <thead>
-                                <tr>
-                                    <th class="player-cell"></th>
-                                    <th class="score-cell">{'Сет 1' if show_score else ''}</th>
-                                    <th class="score-cell">{'Сет 2' if show_score else ''}</th>
-                                    <th class="score-cell">{'Сет 3' if show_score else ''}</th>
-                                    <th class="score-cell">{'Итог' if show_score else ''}</th>
-                                </tr>
-                            </thead>
-                            <tbody>
-                                <tr>
-                                    <td class="player-cell">{'<br>'.join(team1_players)}</td>
-                                    <td class="score-cell">{team1_scores[0] if show_score else ''}</td>
-                                    <td class="score-cell">{team1_scores[1] if show_score else ''}</td>
-                                    <td class="score-cell">{team1_scores[2] if show_score else ''}</td>
-                                    <td class="score-cell">{team1_scores[3] if show_score else ''}</td>
-                                </tr>
-                                <tr>
-                                    <td class="player-cell">{'<br>'.join(team2_players)}</td>
-                                    <td class="score-cell">{team2_scores[0] if show_score else ''}</td>
-                                    <td class="score-cell">{team2_scores[1] if show_score else ''}</td>
-                                    <td class="score-cell">{team2_scores[2] if show_score else ''}</td>
-                                    <td class="score-cell">{team2_scores[3] if show_score else ''}</td>
-                                </tr>
-                            </tbody>
-                        </table>
-                    </div>
-                </body>
-                </html>'''
-
-        else:
-            html_content = f'''<!DOCTYPE html>
-                <html lang="en">
-                <head>
-                    <meta charset="UTF-8">
-                    <meta name="viewport" content="width=device-width, initial-scale=1.0">
-                    <title>{court_name} - Scoreboard</title>
-                    <link rel="stylesheet" href="/static/css/fullscreen_scoreboard.css">
-                    <script>
-                        setInterval(function() {{
-                            location.reload();
-                        }}, 9000);
-                    </script>
-                </head>
-                <body>
-                    <div class="scoreboard">
-                        <div class="team-row no-match">
-                            <div class="team-name">NO ACTIVE MATCH</div>
-                        </div>
-                    </div>
-                </body>
-                </html>'''
-
-        return html_content
-
-    def generate_next_match_card_html(self, court_data: Dict, id_url: List[Dict], tournament_data: Dict = None) -> str:
-        """Генерирует страницу HTML, заявляющей следующую игру"""
-        court_name = court_data.get("court_name", "Court")
-        next_participants = court_data.get("next_first_participant", [])
-        if not next_participants or not id_url:
-            html_content = f'''<!DOCTYPE html>
-                <html lang="en">
-                <head>
-                    <meta charset="UTF-8">
-                    <meta name="viewport" content="width=device-width, initial-scale=1.0">
-                    <title>{court_name} - Next match</title>
-                    <link rel="stylesheet" href="/static/css/next_match.css">
-                    <script>
-                        setInterval(function() {{
-                            location.reload();
-                        }}, 9000);
-                    </script>
-                </head>
-                <body>
-                    <div class="next-match">NO NEXT MATCH</div>
-                </body>
-                </html>'''
-            return html_content
-
-        team1_players = court_data.get("next_first_participant", [])
-        team2_players = court_data.get("next_second_participant", [])
-        id_url_dict = {d['id']: d for d in id_url}
-        team1_players = [(p, id_url_dict[p.get('id')]) for p in team1_players if p.get('id')]
-        team2_players = [(p, id_url_dict[p.get('id')]) for p in team2_players if p.get('id')]
-        start_time = court_data.get("next_start_time", "")
-
-        html_content = f'''<!DOCTYPE html>
-                <html lang="en">
-                <head>
-                    <meta charset="UTF-8">
-                    <meta name="viewport" content="width=device-width, initial-scale=1.0">
-                    <title>{court_name} - Next match</title>
-                    <link rel="stylesheet" href="/static/css/next_match.css">
-                    <script>
-                        setInterval(function() {{
-                            location.reload();
-                        }}, 9000);
-                    </script>
-                </head>
-                <body>
-                    <div class="next-match">
-                        <div class="time">{start_time}</div>
-                        <div class="block">
-                            <div class="left_team">
-                                <div class="left_participants">
-                                    {'<br>'.join([p[0].get("fullName") for p in team1_players])}
-                                </div>
-                                <div class="left-images">
-                                    {''.join(f'<img src="{p[1]['photo_url']}" alt="{p[0].get("fullName")}">' for p in team1_players)}
-                                </div>
-                            </div>
-                            <div class="right_team">
-                                <div class="right_participants">
-                                    {'<br>'.join([p[0].get("fullName") for p in team2_players])}
-                                </div>
-                                <div class="right-images">
-                                    {''.join(f'<img src="{p[1]['photo_url']} alt={p[0].get("fullName")}">' for p in team2_players)}
-                                </div>
-                            </div>
-                        </div>
-                    </div>
-                </body>
-                </html>'''
-
-        return html_content
-
-    def _add_elimination_data(self, root: ET.Element, class_data: Dict, draw_index: int):
-        """Добавляет данные игр на выбывание в плоском формате с обработкой Bye и Walkover"""
-        elimination_data = class_data.get("elimination", [])
-        if draw_index < len(elimination_data):
-            elim_data = elimination_data[draw_index]
-            
-            if "Elimination" in elim_data:
-                bracket_data = elim_data["Elimination"]
-                
-                # Создаем плоский формат вместо иерархического
-                participants = ET.SubElement(root, "participants")
-
-                # Определяем места
-                places_start = bracket_data.get("PlacesStartPos", 1)
-                places_end = bracket_data.get("PlacesEndPos", 1)
-                places_text = f"{places_start}-{places_end}" if places_start != places_end else str(places_start)
-                ET.SubElement(participants, "places").text = places_text
-
-                # Добавляем информацию о классе
-                class_name = class_data.get("class_info", {}).get("Name", f"Категория {draw_index}")
-                ET.SubElement(participants, "class_name").text = class_name
-
-                if bracket_data.get("FirstRoundParticipantCells"):
-                    for i, participant_data in enumerate(bracket_data["FirstRoundParticipantCells"], 1):
-                        # Формируем название команды
-                        team_names = []
-                        if participant_data.get("FirstPlayer", {}).get("Name"):
-                            team_names.append(participant_data["FirstPlayer"]["Name"])
-                        if participant_data.get("SecondPlayer", {}).get("Name"):
-                            team_names.append(participant_data["SecondPlayer"]["Name"])
-                        team_name = "/".join(team_names) if team_names else "Bye"
-                        
-                        # Создаем сокращенное название
-                        short_name = self._create_short_name(team_name) if team_name != "Bye" else "Bye"
-                        
-                        ET.SubElement(participants, f"round_0_team_{i}_name").text = team_name
-                        ET.SubElement(participants, f"round_0_team_{i}_ShortName").text = short_name
-
-                # 2. Обрабатываем матчи по раундам
-                if bracket_data.get("DrawData"):
-                    # Группируем матчи по номеру раунда из данных
-                    matches_by_round = {}
-                    
-                    for round_matches in bracket_data["DrawData"]:
-                        for match_data in round_matches:
-                            if match_data:
-                                # Получаем номер раунда из данных матча
-                                round_number = match_data.get("Round", 1)
-                                if round_number not in matches_by_round:
-                                    matches_by_round[round_number] = []
-                                matches_by_round[round_number].append(match_data)
-
-                    # Обрабатываем матчи сгруппированные по раундам
-                    for round_number in sorted(matches_by_round.keys()):
-                        round_matches = matches_by_round[round_number]
-
-                        match_counter = 1
-                        for match_data in round_matches:
-                            match_view_model = match_data.get("MatchViewModel", {})
-                            prefix = f"round_{round_number}_{match_counter}"
-
-                            # Корт
-                            ET.SubElement(participants, f"{prefix}_court").text = match_data.get("CourtName", "")
-
-                            # Статус матча
-                            is_played = match_view_model.get("IsPlayed", False)
-                            has_score = match_view_model.get("HasScore", False)
-                            cancellation_status = match_data.get("CancellationStatus", "")
-                            winner_id = match_data.get("WinnerParticipantId")
-                            
-                            ET.SubElement(participants, f"{prefix}_is_played").text = str(is_played)
-                            ET.SubElement(participants, f"{prefix}_has_score").text = str(has_score)
-                            ET.SubElement(participants, f"{prefix}_cancellation_status").text = str(cancellation_status)
-
-                            # ОБРАБОТКА РАЗЛИЧНЫХ СЦЕНАРИЕВ
-                            if is_played and has_score:
-                                # 1. Обычный сыгранный матч со счетом
-                                if winner_id:
-                                    winning_team = self._find_winner_team_name(match_data, winner_id)
-                                    ET.SubElement(participants, f"{prefix}_team").text = winning_team
-                                    short_name = self._create_short_name(winning_team)
-                                    ET.SubElement(participants, f"{prefix}_Shortteam").text = short_name
-
-                                    # Имена игроков победившей команды
-                                    first_player_name, second_player_name = self._get_winner_player_names(match_data, winner_id)
-                                    ET.SubElement(participants, f"{prefix}_player1_name").text = first_player_name
-                                    ET.SubElement(participants, f"{prefix}_player2_name").text = second_player_name
-
-                                # Счет
-                                score_data = match_view_model.get("Score", {})
-                                score_summary = self._format_score_summary(score_data)
-                                sets_summary = self._format_sets_summary(score_data)
-
-                                ET.SubElement(participants, f"{prefix}_score").text = score_summary
-                                ET.SubElement(participants, f"{prefix}_sets_summary").text = sets_summary
-                                ET.SubElement(participants, f"{prefix}_match_type").text = "normal"
-
-                            elif is_played and not has_score:
-                                if winner_id:
-                                    winning_team = self._find_winner_team_name(match_data, winner_id)
-                                    ET.SubElement(participants, f"{prefix}_team").text = winning_team
-                                    short_name = self._create_short_name(winning_team)
-                                    ET.SubElement(participants, f"{prefix}_Shortteam").text = short_name
-
-                                    # Имена игроков победившей команды
-                                    first_player_name, second_player_name = self._get_winner_player_names(match_data, winner_id)
-                                    ET.SubElement(participants, f"{prefix}_player1_name").text = first_player_name
-                                    ET.SubElement(participants, f"{prefix}_player2_name").text = second_player_name
-
-                                    # Указываем что это walkover
-                                    if "W.O." in cancellation_status.upper() or "WALKOVER" in cancellation_status.upper():
-                                        ET.SubElement(participants, f"{prefix}_score").text = "W.O."
-                                        ET.SubElement(participants, f"{prefix}_sets_summary").text = "Walkover"
-                                        ET.SubElement(participants, f"{prefix}_match_type").text = "walkover"
-                                    else:
-                                        ET.SubElement(participants, f"{prefix}_score").text = "●"
-                                        ET.SubElement(participants, f"{prefix}_sets_summary").text = "Без игры"
-                                        ET.SubElement(participants, f"{prefix}_match_type").text = "forfeit"
-                                else:
-                                    # Нет информации о победителе
-                                    ET.SubElement(participants, f"{prefix}_team").text = ""
-                                    ET.SubElement(participants, f"{prefix}_score").text = "W.O."
-                                    ET.SubElement(participants, f"{prefix}_sets_summary").text = ""
-                                    ET.SubElement(participants, f"{prefix}_match_type").text = "walkover"
-
-                            elif not is_played and not has_score:
-                                # 3. Матч не сыгран - проверяем на Bye
-                                bye_winner = self._check_bye_advancement(match_data)
-
-                                if bye_winner:
-                                    # Один из участников Bye - автоматически проходит другой
-                                    ET.SubElement(participants, f"{prefix}_team").text = bye_winner["team_name"]
-                                    short_name = self._create_short_name(bye_winner["team_name"])
-                                    ET.SubElement(participants, f"{prefix}_Shortteam").text = short_name
-                                    ET.SubElement(participants, f"{prefix}_player1_name").text = bye_winner["first_player"]
-                                    ET.SubElement(participants, f"{prefix}_player2_name").text = bye_winner["second_player"]
-                                    ET.SubElement(participants, f"{prefix}_score").text = "●"
-                                    ET.SubElement(participants, f"{prefix}_sets_summary").text = "Проходит без игры"
-                                    ET.SubElement(participants, f"{prefix}_match_type").text = "bye"
-                                else:
-                                    # Обычный несыгранный матч
-                                    ET.SubElement(participants, f"{prefix}_team").text = ""
-                                    ET.SubElement(participants, f"{prefix}_player1_name").text = ""
-                                    ET.SubElement(participants, f"{prefix}_score").text = ""
-                                    ET.SubElement(participants, f"{prefix}_sets_summary").text = ""
-                                    ET.SubElement(participants, f"{prefix}_match_type").text = "pending"
-
-                            else:
-                                # 4. Другие случаи - пустые поля
-                                ET.SubElement(participants, f"{prefix}_team").text = ""
-                                ET.SubElement(participants, f"{prefix}_player1_name").text = ""
-                                ET.SubElement(participants, f"{prefix}_score").text = ""
-                                ET.SubElement(participants, f"{prefix}_sets_summary").text = ""
-                                ET.SubElement(participants, f"{prefix}_match_type").text = "unknown"
-
-                            match_counter += 1
-
-    def _check_bye_advancement(self, match_data: Dict) -> Optional[Dict]:
-        """Проверяет есть ли в матче Bye и возвращает информацию о проходящей команде"""
-        challenger_data = match_data.get("ChallengerParticipant", {})
-        challenged_data = match_data.get("ChallengedParticipant", {})
-        
-        challenger_team = self._get_team_name_from_players(
-            challenger_data.get("FirstPlayer", {}),
-            challenger_data.get("SecondPlayer", {})
-        )
-        
-        challenged_team = self._get_team_name_from_players(
-            challenged_data.get("FirstPlayer", {}),
-            challenged_data.get("SecondPlayer", {})
-        )
-        
-        # Если challenger это Bye, то проходит challenged
-        if challenger_team.upper() == "BYE" or not challenger_team.strip():
-            if challenged_team and challenged_team.upper() != "BYE":
-                return {
-                    "team_name": challenged_team,
-                    "first_player": challenged_data.get("FirstPlayer", {}).get("Name", ""),
-                    "second_player": challenged_data.get("SecondPlayer", {}).get("Name", "")
-                }
-        
-        # Если challenged это Bye, то проходит challenger
-        elif challenged_team.upper() == "BYE" or not challenged_team.strip():
-            if challenger_team and challenger_team.upper() != "BYE":
-                return {
-                    "team_name": challenger_team,
-                    "first_player": challenger_data.get("FirstPlayer", {}).get("Name", ""),
-                    "second_player": challenger_data.get("SecondPlayer", {}).get("Name", "")
-                }
-        
-        return None
-
-    def _get_winner_player_names(self, match_data: Dict, winner_id: int) -> tuple:
-        """Возвращает имена игроков победившей команды"""
-        challenger_data = match_data.get("ChallengerParticipant", {})
-        challenged_data = match_data.get("ChallengedParticipant", {})
-        
-        if challenger_data.get("EventParticipantId") == winner_id:
-            first_player_name = challenger_data.get("FirstPlayer", {}).get("Name", "")
-            second_player_name = challenger_data.get("SecondPlayer", {}).get("Name", "")
-        elif challenged_data.get("EventParticipantId") == winner_id:
-            first_player_name = challenged_data.get("FirstPlayer", {}).get("Name", "")
-            second_player_name = challenged_data.get("SecondPlayer", {}).get("Name", "")
-        else:
-            first_player_name = ""
-            second_player_name = ""
-        
-        return first_player_name, second_player_name
-
-    def _create_short_name(self, full_name: str) -> str:
-        """Создает сокращенное имя: первая буква + точка + фамилия"""
-        if not full_name or "/" not in full_name:
-            return full_name
-        
-        parts = full_name.split("/")
-        short_parts = []
-        
-        for part in parts:
-            part = part.strip()
-            if " " in part:
-                name_parts = part.split(" ")
-                first_name = name_parts[0].strip()
-                last_name = " ".join(name_parts[1:]).strip()
-                if first_name and last_name:
-                    short_name = f"{last_name.replace(' ', '')}"
-                    short_parts.append(short_name)
-                else:
-                    short_parts.append(part)
-            else:
-                short_parts.append(part)
-        
-        return "/".join(short_parts)
-
-    def _find_winner_team_name(self, match_data: Dict, winner_id: int) -> str:
-
-        """Находит название команды-победителя по ID"""
-        challenger_data = match_data.get("ChallengerParticipant", {})
-        challenged_data = match_data.get("ChallengedParticipant", {})
-        
-        if challenger_data.get("EventParticipantId") == winner_id:
-            return self._get_team_name_from_players(
-                challenger_data.get("FirstPlayer", {}),
-                challenger_data.get("SecondPlayer", {})
-            )
-        elif challenged_data.get("EventParticipantId") == winner_id:
-            return self._get_team_name_from_players(
-                challenged_data.get("FirstPlayer", {}),
-                challenged_data.get("SecondPlayer", {})
-            )
-        
-        return ""
-
-    def _find_game(self, match_data: Dict, winner_id: int) -> str:
-                        #{ 'class': "match-result " + status_class, 'lost-team': short_team_lost, 'winner-team' : short_team, 'sets-info' : sets_summary, 'match-score': score_summary, 'Id': winner_id}
-        """Находит название команды-победителя по ID"""
-     
-        challenger_data = match_data.get("ChallengerParticipant", {})
-        challenged_data = match_data.get("ChallengedParticipant", {})
-        match_status = self._get_match_status(match_data)
-        ger = {}
-        ged = {}
-        win = {}
-        lost = {}
-
-        if challenger_data.get("EventParticipantId") != winner_id:
-            lost = self._get_team_name_from_players(  challenger_data.get("FirstPlayer", {}),   challenger_data.get("SecondPlayer", {}))
-            ger = {'status': 'lost', 'team': self._create_short_name(lost) }
-            
-        elif challenged_data.get("EventParticipantId") != winner_id:
-            lost = self._get_team_name_from_players(  challenged_data.get("FirstPlayer", {}),   challenged_data.get("SecondPlayer", {}))
-            ged = {'status': 'lost', 'team': self._create_short_name(lost)}
-            
-        if challenger_data.get("EventParticipantId") == winner_id:
-            win = self._get_team_name_from_players(  challenger_data.get("FirstPlayer", {}),   challenger_data.get("SecondPlayer", {}))
-            ger = {'status': 'winer', 'team': self._create_short_name(win)}
-            
-        elif challenged_data.get("EventParticipantId") == winner_id:
-            win = self._get_team_name_from_players(  challenged_data.get("FirstPlayer", {}),   challenged_data.get("SecondPlayer", {}))
-            ged = {'status': 'winer', 'team': self._create_short_name(win)}
-        
-        
-        return {'ger': ger, 'ged': ged, 'status_class': match_status, 'lost': lost, 'win':win}
-
-    def _get_team_name_from_players(self, first_player: Dict, second_player: Dict) -> str:
-        """Формирует название команды из имен игроков"""
-        names = []
-        if first_player and first_player.get("Name"):
-            names.append(first_player["Name"])
-        if second_player and second_player.get("Name"):
-            names.append(second_player["Name"])
-        return "/".join(names)
-
-    def _format_score_summary(self, score_data: Dict) -> str:
-        """Форматирует итоговый счет"""
-        if not score_data:
-            return ""
-        
-        first_score = score_data.get("FirstParticipantScore", 0)
-        second_score = score_data.get("SecondParticipantScore", 0)
-        return f"{first_score}-{second_score}"
-
-    def _format_sets_summary(self, score_data: Dict) -> str:
-        """Форматирует детальный счет по сетам"""
-        if not score_data or not score_data.get("DetailedScoring"):
-            return ""
-        
-        sets_summary = []
-        for i, set_data in enumerate(score_data["DetailedScoring"]):
-            first_score = set_data.get("FirstParticipantScore", 0)
-            second_score = set_data.get("SecondParticipantScore", 0)
-            sets_summary.append(f"({first_score}-{second_score})")
-        
-        return " ".join(sets_summary)
-
-    def generate_court_score_xml(self, court_data: Dict, tournament_data: Dict = None) -> str:
-        """Генерирует упрощенный XML для счета на конкретном корте с поддержкой следующего матча"""
-        root = ET.Element("templateData")
-        
-        if tournament_data:
-            metadata = tournament_data.get("metadata", {})
-        
-        # Базовая информация о корте
-        ET.SubElement(root, "courtName").text = court_data.get("court_name", "Корт")
-        ET.SubElement(root, "courtStatus").text = court_data.get("event_state", "")
-        
-        current_class = court_data.get("current_class_name") or court_data.get("class_name", "")
-        if current_class:
-            ET.SubElement(root, "currentClassName").text = current_class
-            ET.SubElement(root, "currentMatchState").text = court_data.get("current_match_state", "")
-            
-            # Дополнительная информация о текущем матче
-            if court_data.get("current_duration_seconds"):
-                ET.SubElement(root, "currentDurationSeconds").text = str(court_data["current_duration_seconds"])
-            if court_data.get("current_is_winner_first") is not None:
-                ET.SubElement(root, "currentWinnerFirst").text = str(court_data["current_is_winner_first"])
-        
-        team1_players = court_data.get("current_first_participant", court_data.get("first_participant", []))
-        if team1_players:
-            for i, player in enumerate(team1_players, 1):
-                ET.SubElement(root, f"player{i}FirstName").text = player.get("firstName", "")
-                ET.SubElement(root, f"player{i}MiddleName").text = player.get("middleName", "")
-                ET.SubElement(root, f"player{i}LastName").text = player.get("lastName", "")
-                ET.SubElement(root, f"player{i}FullName").text = player.get("fullName", "")
-                ET.SubElement(root, f"player{i}LastNameShort").text = player.get("lastNameShort", "")
-                ET.SubElement(root, f"player{i}InitialLastName").text = player.get("initialLastName", "")
-        else:
-            for i in range(1, 5):
-                ET.SubElement(root, f"player{i}FirstName").text = ''
-                ET.SubElement(root, f"player{i}MiddleName").text = ''
-                ET.SubElement(root, f"player{i}LastName").text = ''
-                ET.SubElement(root, f"player{i}FullName").text = ''
-                ET.SubElement(root, f"player{i}LastNameShort").text = ''
-                ET.SubElement(root, f"player{i}InitialLastName").text = ''
-        
-        team2_players = court_data.get("current_second_participant", court_data.get("second_participant", []))
-        if team2_players:
-            for i, player in enumerate(team2_players, 1):
-                player_num = i + 2  # Команда 2 начинается с player3, player4
-                ET.SubElement(root, f"player{player_num}FirstName").text = player.get("firstName", "")
-                ET.SubElement(root, f"player{player_num}MiddleName").text = player.get("middleName", "")
-                ET.SubElement(root, f"player{player_num}LastName").text = player.get("lastName", "")
-                ET.SubElement(root, f"player{player_num}FullName").text = player.get("fullName", "")
-                ET.SubElement(root, f"player{player_num}LastNameShort").text = player.get("lastNameShort", "")
-                ET.SubElement(root, f"player{player_num}InitialLastName").text = player.get("initialLastName", "")                
-        
-        # Счет текущего матча
-        ET.SubElement(root, "team1Score").text = str(court_data.get("current_first_participant_score", court_data.get("first_participant_score", 0)))
-        ET.SubElement(root, "team2Score").text = str(court_data.get("current_second_participant_score", court_data.get("second_participant_score", 0)))
-        
-        # Детальный счет по сетам
-        detailed_result = court_data.get("current_detailed_result", court_data.get("detailed_result", []))
-        for i, set_data in enumerate(detailed_result, 1):
-            ET.SubElement(root, f"set{i}Team1").text = str(set_data.get("firstParticipantScore", 0))
-            ET.SubElement(root, f"set{i}Team2").text = str(set_data.get("secondParticipantScore", 0))
-            if set_data.get("loserTiebreak"):
-                ET.SubElement(root, f"set{i}LoserTiebreak").text = str(set_data["loserTiebreak"])
-        
-        # Форматированные названия команд с сокращениями 
-        if team1_players:
-            team1_shorts = [p.get("lastNameShort", "") for p in team1_players if p.get("lastNameShort")]
-            ET.SubElement(root, "team1NamesShort").text = ("/".join(team1_shorts)).replace(" ", "")
-            
-            team1_initials = [p.get("initialLastName", "") for p in team1_players if p.get("initialLastName")]
-            ET.SubElement(root, "team1NamesInitial").text = ("/".join(team1_initials)).replace(" ", "")
-            
-            team1_full = [p.get("fullName", "") for p in team1_players if p.get("fullName")]
-            ET.SubElement(root, "team1NamesFull").text = "/".join(team1_full)
-        else:
-            ET.SubElement(root, "team1NamesShort").text = ''
-            ET.SubElement(root, "team1NamesInitial").text = ''
-            ET.SubElement(root, "team1NamesFull").text = ''
-        
-        if team2_players:
-            team2_shorts = [p.get("lastNameShort", "") for p in team2_players if p.get("lastNameShort")]
-            ET.SubElement(root, "team2NamesShort").text = ("/".join(team2_shorts)).replace(" ", "")
-            
-            team2_initials = [p.get("initialLastName", "") for p in team2_players if p.get("initialLastName")]
-            ET.SubElement(root, "team2NamesInitial").text = ("/".join(team2_initials)).replace(" ", "")
-            
-            team2_full = [p.get("fullName", "") for p in team2_players if p.get("fullName")]
-            ET.SubElement(root, "team2NamesFull").text = "/".join(team2_full)
-        else:
-            ET.SubElement(root, "team2NamesShort").text = ''
-            ET.SubElement(root, "team2NamesInitial").text = ''
-            ET.SubElement(root, "team2NamesFull").text = ''
-        
-        if court_data.get("next_class_name"):
-            ET.SubElement(root, "nextClassName").text = court_data["next_class_name"]
-            ET.SubElement(root, "nextStartTime").text = court_data.get("next_start_time", "")
-            ET.SubElement(root, "nextScheduledTime").text = court_data.get("next_scheduled_time", "")
-            ET.SubElement(root, "nextMatchState").text = court_data.get("next_match_state", "")
-            
-            # Участники следующего матча - команда 1
-            next_team1 = court_data.get("next_first_participant", [])
-            if next_team1:
-                for i, player in enumerate(next_team1, 1):
-                    ET.SubElement(root, f"nextPlayer{i}FirstName").text = player.get("firstName", "")
-                    ET.SubElement(root, f"nextPlayer{i}MiddleName").text = player.get("middleName", "")
-                    ET.SubElement(root, f"nextPlayer{i}LastName").text = player.get("lastName", "")
-                    ET.SubElement(root, f"nextPlayer{i}FullName").text = player.get("fullName", "")
-                    ET.SubElement(root, f"nextPlayer{i}LastNameShort").text = player.get("lastNameShort", "")
-                    ET.SubElement(root, f"nextPlayer{i}InitialLastName").text = player.get("initialLastName", "")
-            
-            # Участники следующего матча - команда 2
-            next_team2 = court_data.get("next_second_participant", [])
-            if next_team2:
-                for i, player in enumerate(next_team2, 1):
-                    player_num = i + 2  # Команда 2 начинается с nextPlayer3, nextPlayer4
-                    ET.SubElement(root, f"nextPlayer{player_num}FirstName").text = player.get("firstName", "")
-                    ET.SubElement(root, f"nextPlayer{player_num}MiddleName").text = player.get("middleName", "")
-                    ET.SubElement(root, f"nextPlayer{player_num}LastName").text = player.get("lastName", "")
-                    ET.SubElement(root, f"nextPlayer{player_num}FullName").text = player.get("fullName", "")
-                    ET.SubElement(root, f"nextPlayer{player_num}LastNameShort").text = player.get("lastNameShort", "")
-                    ET.SubElement(root, f"nextPlayer{player_num}InitialLastName").text = player.get("initialLastName", "")
-            
-            # Форматированные названия следующих команд
-            if next_team1:
-                next_team1_shorts = [p.get("lastNameShort", "") for p in next_team1 if p.get("lastNameShort")]
-                ET.SubElement(root, "nextTeam1NamesShort").text = ("/".join(next_team1_shorts)).replace(" ", "")
-                
-                next_team1_initials = [p.get("initialLastName", "") for p in next_team1 if p.get("initialLastName")]
-                ET.SubElement(root, "nextTeam1NamesInitial").text = ("/".join(next_team1_initials)).replace(" ", "")
-                
-                next_team1_full = [p.get("fullName", "") for p in next_team1 if p.get("fullName")]
-                ET.SubElement(root, "nextTeam1NamesFull").text = "/".join(next_team1_full)
-            
-            if next_team2:
-                next_team2_shorts = [p.get("lastNameShort", "") for p in next_team2 if p.get("lastNameShort")]
-                ET.SubElement(root, "nextTeam2NamesShort").text = ("/".join(next_team2_shorts)).replace(" ", "")
-                
-                next_team2_initials = [p.get("initialLastName", "") for p in next_team2 if p.get("initialLastName")]
-                ET.SubElement(root, "nextTeam2NamesInitial").text = ("/".join(next_team2_initials)).replace(" ", "")
-                
-                next_team2_full = [p.get("fullName", "") for p in next_team2 if p.get("fullName")]
-                ET.SubElement(root, "nextTeam2NamesFull").text = "/".join(next_team2_full)
-        else:
-            ET.SubElement(root, "nextClassName").text = ''
-            ET.SubElement(root, "nextStartTime").text = ''
-            ET.SubElement(root, "nextScheduledTime").text = ''
-            ET.SubElement(root, "nextMatchState").text = ''
-            
-            for i in range(1, 5):
-                    ET.SubElement(root, f"nextPlayer{i}FirstName").text = ''
-                    ET.SubElement(root, f"nextPlayer{i}MiddleName").text = ''
-                    ET.SubElement(root, f"nextPlayer{i}LastName").text = ''
-                    ET.SubElement(root, f"nextPlayer{i}FullName").text = ''
-                    ET.SubElement(root, f"nextPlayer{i}LastNameShort").text = ''
-                    ET.SubElement(root, f"nextPlayer{i}InitialLastName").text = ''
-            
-            ET.SubElement(root, "nextTeam1NamesShort").text = ''
-            ET.SubElement(root, "nextTeam1NamesInitial").text = ''
-            ET.SubElement(root, "nextTeam1NamesFull").text = ''
-            ET.SubElement(root, "nextTeam2NamesShort").text = ''
-            ET.SubElement(root, "nextTeam2NamesInitial").text = ''
-            ET.SubElement(root, "nextTeam2NamesFull").text = ''
-        
-        # Время обновления
-        ET.SubElement(root, "updated").text = datetime.now().strftime("%Y-%m-%dT%H:%M:%S")
-        
-        return self._prettify_xml(root)
-
-    def generate_schedule_xml(self, tournament_data: Dict) -> str:
-        """Генерирует XML для расписания матчей турнира"""
-        root = ET.Element("templateData")
-        
-        # Метаинформация о турнире
-        metadata = tournament_data.get("metadata", {})
-        tournament = ET.SubElement(root, "tournament")
-        ET.SubElement(tournament, "id").text = str(tournament_data.get("tournament_id", ""))
-        ET.SubElement(tournament, "name").text = metadata.get("name", "Неизвестный турнир")
-        ET.SubElement(tournament, "sport").text = self._get_sport_name(metadata.get("sport", 5))
-        ET.SubElement(tournament, "country").text = self._get_country_name(metadata.get("country"))
-        if metadata.get("featureImage"):
-            ET.SubElement(tournament, "banner").text = metadata["featureImage"]
-        
-        # Даты турнира
-        dates = tournament_data.get("dates", [])
-        if dates:
-            dates_elem = ET.SubElement(root, "dates")
-            ET.SubElement(dates_elem, "count").text = str(len(dates))
-            for i, date in enumerate(dates, 1):
-                ET.SubElement(dates_elem, f"date_{i}").text = str(date)
-        
-        # Расписание на основе данных court_usage
-        schedule = ET.SubElement(root, "schedule")
-        court_usage = tournament_data.get("court_usage")
-        
-        # Отладочная информация
-        logger.info(f"generate_schedule_xml: court_usage type = {type(court_usage)}")
-        if court_usage:
-            logger.info(f"generate_schedule_xml: court_usage length = {len(court_usage) if isinstance(court_usage, (list, dict)) else 'not list/dict'}")
-        
-        if court_usage and isinstance(court_usage, list):
-            # Обрабатываем массив матчей из запроса №6
-            logger.info(f"Обрабатываем {len(court_usage)} матчей из court_usage")
-            
-            # Группируем матчи по кортам
-            courts_matches = {}
-            for match in court_usage:
-                if not isinstance(match, dict):
-                    continue
-                    
-                court_id = str(match.get("CourtId", ""))
-                if court_id not in courts_matches:
-                    courts_matches[court_id] = []
-                courts_matches[court_id].append(match)
-            
-            logger.info(f"Найдено матчей по кортам: {[(k, len(v)) for k, v in courts_matches.items()]}")
-
-            # Генерируем XML для каждого корта
-            for court_id, matches in courts_matches.items():
-                court_elem = ET.SubElement(schedule, "court")
-                ET.SubElement(court_elem, "id").text = court_id
-                ET.SubElement(court_elem, "name").text = f"Корт {court_id}"
-
-                # Сортируем матчи по времени
-                sorted_matches = sorted(matches, key=lambda x: x.get("MatchDate", ""))
-
-                matches_elem = ET.SubElement(court_elem, "matches")
-                ET.SubElement(matches_elem, "count").text = str(len(sorted_matches))
-
-                for i, match in enumerate(sorted_matches, 1):
-                    match_elem = ET.SubElement(matches_elem, f"match_{i}")
-
-                    # Основная информация о матче
-                    ET.SubElement(match_elem, "id").text = str(match.get("TournamentMatchId", ""))
-                    ET.SubElement(match_elem, "challenge_id").text = str(match.get("ChallengeId", ""))
-                    ET.SubElement(match_elem, "match_date").text = match.get("MatchDate", "")
-                    ET.SubElement(match_elem, "duration").text = str(match.get("Duration", 30))
-                    ET.SubElement(match_elem, "pool_name").text = match.get("PoolName", "")
-                    ET.SubElement(match_elem, "round").text = str(match.get("Round", 1))
-                    ET.SubElement(match_elem, "match_order").text = str(match.get("MatchOrder", 0))
-
-                    # Участники
-                    ET.SubElement(match_elem, "challenger_name").text = match.get("ChallengerName", "")
-                    ET.SubElement(match_elem, "challenged_name").text = match.get("ChallengedName", "")
-                    ET.SubElement(match_elem, "challenger_individual").text = match.get("ChallengerIndividualName", "")
-                    ET.SubElement(match_elem, "challenged_individual").text = match.get("ChallengedIndividualName", "")
-
-                    # Результаты
-                    ET.SubElement(match_elem, "challenger_result").text = str(match.get("ChallengerResult", ""))
-                    ET.SubElement(match_elem, "challenged_result").text = str(match.get("ChallengedResult", ""))
-
-                    # Статус матча
-                    ET.SubElement(match_elem, "is_team_match").text = str(match.get("IsPartOfTeamMatch", False))
-                    ET.SubElement(match_elem, "is_final").text = str(match.get("IsFinal", False))
-                    ET.SubElement(match_elem, "is_semifinal").text = str(match.get("IsSemiFinal", False))
-                    ET.SubElement(match_elem, "is_quarterfinal").text = str(match.get("IsQuarterFinal", False))
-                    ET.SubElement(match_elem, "consolation").text = str(match.get("Consolation", 0))
-
-                    # Время начала 
-                    match_date = match.get("MatchDate", "")
-                    if match_date:
-                        try:
-                            from datetime import datetime as dt
-                            dt_obj = dt.fromisoformat(match_date.replace('T', ' ').replace('Z', ''))
-                            ET.SubElement(match_elem, "start_time").text = dt_obj.strftime("%H:%M")
-                            ET.SubElement(match_elem, "date_formatted").text = dt_obj.strftime("%d.%m.%Y")
-                        except:
-                            ET.SubElement(match_elem, "start_time").text = ""
-                            ET.SubElement(match_elem, "date_formatted").text = ""
-
-        else:
-            logger.warning(f"court_usage отсутствует или имеет неверный тип: {type(court_usage)}")
-            # Fallback - используем базовую информацию о кортах
-            courts = tournament_data.get("courts", [])
-            if courts:
-                for court in courts:
-                    if not isinstance(court, dict):
-                        continue
-
-                    court_elem = ET.SubElement(schedule, "court")
-                    court_id = court.get("Item1", "")
-                    court_name = court.get("Item2", f"Корт {court_id}")
-                    
-                    ET.SubElement(court_elem, "id").text = str(court_id)
-                    ET.SubElement(court_elem, "name").text = court_name
-
-                    # Заглушка для матчей
-                    matches_elem = ET.SubElement(court_elem, "matches")
-                    ET.SubElement(matches_elem, "count").text = "0"
-                    ET.SubElement(matches_elem, "note").text = "Данные расписания не загружены"
-
-        # Дополнительная информация
-        info_elem = ET.SubElement(root, "info")
-        total_matches = len(court_usage) if court_usage and isinstance(court_usage, list) else 0
-        ET.SubElement(info_elem, "total_matches").text = str(total_matches)
-        ET.SubElement(info_elem, "total_courts").text = str(len(tournament_data.get("courts", [])))
-
-        # Время генерации
-        ET.SubElement(root, "generated").text = datetime.now().strftime("%Y-%m-%dT%H:%M:%S")
-        ET.SubElement(root, "type").text = "schedule"
-        
-        return self._prettify_xml(root)
-
-    def _add_error_xml(self, root: ET.Element, error_message: str):
-        """Добавляет информацию об ошибке в XML"""
-        error_elem = ET.SubElement(root, "error")
-        ET.SubElement(error_elem, "message").text = str(error_message)
-        ET.SubElement(error_elem, "timestamp").text = datetime.now().strftime("%Y-%m-%dT%H:%M:%S")
-        ET.SubElement(error_elem, "type").text = "data_processing_error"
-
-    def generate_schedule_html(self, tournament_data: Dict, target_date: str = None) -> str:
-        """Генерирует HTML для расписания матчей с временной шкалой и позиционированием"""
-        # Метаинформация о турнире
-        metadata = tournament_data.get("metadata", {})
-        tournament_name = metadata.get("name", "Неизвестный турнир")
-        # Получаем расписание
-        court_usage = tournament_data.get("court_usage")
-
-        if not court_usage or not isinstance(court_usage, list):
-            return self._generate_empty_schedule_html(tournament_name, "Данные расписания не загружены")
-
-        # Получаем информацию о кортах из tournaments.courts
-        courts_info = tournament_data.get("courts", [])
-        court_names_map = {}
-        for court in courts_info:
-            if isinstance(court, dict) and court.get("Item1") and court.get("Item2"):
-                court_id = str(court["Item1"])
-                court_name = court["Item2"]
-                court_names_map[court_id] = court_name
-
-        from datetime import datetime as dt
-        if not target_date:
-            target_date = dt.now().strftime("%d.%m.%Y")
-        
-        # Группируем матчи по кортам и фильтруем по дате
-        courts_matches = {}
-        all_matches = []  # Все матчи для общей нумерации
-        
-        for match in court_usage:
-            if not isinstance(match, dict):
-                continue
-                
-            match_date = match.get("MatchDate", "")
-            if match_date:
-                try:
-                    dt_obj = dt.fromisoformat(match_date.replace('T', ' ').replace('Z', ''))
-                    match_date_formatted = dt_obj.strftime("%d.%m.%Y")
-                    
-                    # Фильтруем только матчи на нужную дату
-                    if match_date_formatted != target_date:
-                        continue
-                        
-                    court_id = str(match.get("CourtId", ""))
-                    court_name = court_names_map.get(court_id, f"Корт {court_id}")
-                    
-                    # Добавляем время начала для сортировки и позиционирования
-                    match["start_time"] = dt_obj.strftime("%H:%M")
-                    match["date_formatted"] = match_date_formatted
-                    match["court_name"] = court_name
-                    match["datetime_obj"] = dt_obj
-                    
-                    all_matches.append(match)
-                    
-                    if court_name not in courts_matches:
-                        courts_matches[court_name] = []
-                    courts_matches[court_name].append(match)
-                    
-                except Exception as e:
-                    continue
-        
-        if not courts_matches:
-            return self._generate_empty_schedule_html(tournament_name, f"Нет матчей на {target_date}")
-
-        # Сортируем матчи в каждом корте по времени и присваиваем номера для каждого корта отдельно
-        for court_name in courts_matches:
-            courts_matches[court_name].sort(key=lambda x: x.get("datetime_obj"))
-            # Присваиваем номера матчей для каждого корта отдельно
-            for i, match in enumerate(courts_matches[court_name], 1):
-                match["episode_number"] = i
-
-        
-        # Создаем временную шкалу
-        time_slots = self._generate_time_slots(all_matches)
-        
-        # Генерируем HTML
-        html_content = f'''<!DOCTYPE html>
-                        <html lang="ru">
-                        <head>
-                            <meta charset="UTF-8">
-                            <meta name="viewport" content="width=device-width, initial-scale=1.0">
-                            <title>Расписание матчей - {tournament_name}</title>
-                            <link rel="stylesheet" href="/static/css/schedule.css">
-                            <script>
-                                setInterval(function() {{
-                                    location.reload();
-                                }}, 30000);
-                            </script>
-                        </head>
-                        <body>
-                            <div class="schedule-container">
-                                <div class="header">
-                                    <h1 class="tournament-title">{tournament_name}</h1>
-                                    <h2 class="date-title">{target_date}</h2></div>
-                                <div class="main-grid">
-                                    ''' #<div class="time-scale">
-        
-        # Генерируем временную шкалу
-        #for time_slot in time_slots:
-        
-        html_content += '''
-            </div>
-            
-            <div class="courts-container">
-                <div class="courts-header">'''
-        
-        # Заголовки кортов
-        for court_name in sorted(courts_matches.keys()):
-            html_content += f'''
-                    <div class="court-header">
-                        <h3>{court_name}</h3>
-                    </div>'''
-        
-        html_content += '''
-                </div>
-                
-                <div class="matches-grid">'''
-        
-        # Столбцы кортов с позиционированными матчами
-        for court_name in sorted(courts_matches.keys()):
-            matches = courts_matches[court_name]
-            
-            html_content += f'''
-                    <div class="court-column">'''
-            
-            # Генерируем матчи с абсолютным позиционированием по времени
-            for match in matches:
-                match_status = self._get_match_status(match)
-                status_class = self._get_status_class(match_status)
-                
-                pool_name = match.get("PoolName", "")
-                challenger_name = match.get("ChallengerName", "TBD")
-                challenged_name = match.get("ChallengedName", "TBD")
-                episode_number = match.get("episode_number", 1)
-                
-                # Результаты матча
-                challenger_result = match.get("ChallengerResult", "")
-                challenged_result = match.get("ChallengedResult", "")
-                
-                result_text = ""
-                if challenger_result and challenged_result:
-                    result_text = f"{challenger_result} - {challenged_result}"
-                else:
-                    result_text = "0 - 0"
-                
-                # Цвет группы
-                group_class = self._get_group_class(pool_name)
-                
-                # Форматируем названия команд в одну строку
-                teams_text = f"{challenger_name} vs {challenged_name}"
-                
-                # Вычисляем позицию по времени
-                position_top = self._calculate_time_position(match, time_slots)
-                
-                html_content += f'''
-                        <div class="match-item {status_class}" style="top: {position_top}px;">
-                            <div class="match-number">{episode_number}</div>
-                            <div class="match-content">
-                                
-                                <div class="match-info">
-                                    <div class="match-group-horizontal {group_class}">{pool_name}</div>
-                                    <div class="match-teams-horizontal">{teams_text}</div>
-                                    
-                                </div>
-                                <div class="match-result-horizontal">{result_text}</div>
-                                <div class="tilted-square"></div>
-                            </div>
-                            
-                        </div>'''
-            
-            html_content += '''
-                    </div>'''
-        
-        html_content += '''
-                                    </div>
-                                </div>
-                            </div>
-                        </div>
-                    </body>
-                    </html>'''
-        return html_content
-
-    def _generate_empty_schedule_html(self, tournament_name: str, message: str) -> str:
-        """Генерирует пустую HTML страницу расписания"""
-        return f'''<!DOCTYPE html>
-                <html lang="ru">
-                <head>
-                    <meta charset="UTF-8">
-                    <meta name="viewport" content="width=device-width, initial-scale=1.0">
-                    <title>Расписание матчей - {tournament_name}</title>
-                    <link rel="stylesheet" href="/static/css/schedule.css">
-                            <script>
-                                setInterval(function() {{
-                                    location.reload();
-                                }}, 30000);
-                            </script>
-                </head>
-                <body>
-                    <div class="schedule-container">
-                        <div class="header">
-                            <h1 class="tournament-title">{tournament_name}</h1>
-                        </div>
-                        <div class="empty-message">
-                            <p>{message}</p>
-                        </div>
-                    </div>
-                </body>
-                </html>'''
-
-    def _generate_time_slots(self, matches: list) -> list:
-        """Генерирует временные слоты на основе матчей"""
-        if not matches:
-            return ["10:00", "11:00", "12:00", "13:00", "14:00", "15:00", "16:00", "17:00", "18:00"]
-        
-        from datetime import datetime as dt, timedelta
-        # Находим минимальное и максимальное время
-        times = []
-        for match in matches:
-            if match.get("datetime_obj"):
-                times.append(match["datetime_obj"])
-
-        logger.info(f"time -------- {times}")
-        if not times:
-            return ["10:00", "11:00", "12:00", "13:00", "14:00", "15:00", "16:00", "17:00", "18:00"]
-        
-        min_time = min(times)
-        max_time = max(times)
-        
-        # Вычисляем общий диапазон в часах
-        total_hours = (max_time - min_time).total_seconds() / 3600
-        
-        # Определяем оптимальный интервал в зависимости от диапазона
-        if total_hours <= 2:
-            interval_minutes = 15  # для коротких турниров
-        elif total_hours <= 4:
-            interval_minutes = 20  # для средних турниров
-        elif total_hours <= 8:
-            interval_minutes = 30  # для длинных турниров
-        else:
-            interval_minutes = 60  # для очень длинных турниров
-        
-        # Создаем слоты с динамическим интервалом
-        time_slots = []
-        # Начинаем за 30 минут до первого матча
-        start_time = min_time - timedelta(minutes=30)
-        start_time = start_time.replace(minute=(start_time.minute // interval_minutes) * interval_minutes, second=0, microsecond=0)
-        
-        # Заканчиваем через 30 минут после последнего матча
-        end_time = max_time + timedelta(minutes=30)
-        
-        current_time = start_time
-        while current_time <= end_time:
-            time_slots.append(current_time.strftime("%H:%M"))
-            current_time += timedelta(minutes=interval_minutes)
-        return time_slots
-    
-    def _calculate_time_position(self, match: dict, time_slots: list) -> int:
-        """Вычисляет позицию матча по времени в пикселях с улучшенным расчетом"""
-        if not match.get("datetime_obj") or not time_slots:
-            return 0
-        
-        from datetime import datetime as dt
-        
-        match_time = match["datetime_obj"]
-        
-        try:
-            base_time_str = time_slots[0]
-            base_time = dt.strptime(f"{match_time.date()} {base_time_str}", "%Y-%m-%d %H:%M")
-        except:
-            return 0
-        
-        # Вычисляем разность в минутах
-        time_diff_minutes = (match_time - base_time).total_seconds() / 60
-        
-        slot_height = 80
-        
-        # Определяем интервал между слотами на основе их количества
-        if len(time_slots) <= 1:
-            minutes_per_slot = 30
-        else:
-            # Вычисляем интервал между слотами из временной шкалы
-            try:
-                first_time = dt.strptime(f"{match_time.date()} {time_slots[0]}", "%Y-%m-%d %H:%M")
-                second_time = dt.strptime(f"{match_time.date()} {time_slots[1]}", "%Y-%m-%d %H:%M")
-                minutes_per_slot = (second_time - first_time).total_seconds() / 60
-            except:
-                minutes_per_slot = 30
-        # Пиксели на минуту
-        pixels_per_minute = slot_height / minutes_per_slot
-        position = int(time_diff_minutes * pixels_per_minute)
-        return max(0, position)
-    
-    def _get_match_status(self, match: Dict) -> str:
-        """Определяет статус матча"""
-        challenger_result = match.get("ChallengerResult", "")
-        challenged_result = match.get("ChallengedResult", "")
-        
-        if challenger_result and challenged_result:
-            return "finished"
-        # Проверяем время матча для определения активности
-        from datetime import datetime as dt
-        try:
-            match_date = match.get("MatchDate", "")
-            if match_date:
-                dt_obj = dt.fromisoformat(match_date.replace('T', ' ').replace('Z', ''))
-                now = dt.now()
-                duration = match.get("Duration", 30)  # минуты
-                
-                if dt_obj <= now <= dt_obj.replace(minute=dt_obj.minute + duration):
-                    return "active"
-                elif dt_obj > now:
-                    return "future"
-                else:
-                    return "finished"
-        except:
-            pass
-        return "future"
-    
-    def _get_status_class(self, status: str) -> str:
-        """Возвращает CSS класс для статуса"""
-        return {
-            "finished": "match-finished",
-            "active": "match-active", 
-            "future": "match-future"
-        }.get(status, "match-future")
-    
-    def _get_group_class(self, group_name: str) -> str:
-        """Возвращает CSS класс для группы на основе хеша названия"""
-        if not group_name:
-            return "match-group-1"
-        # Создаем хеш от названия группы для стабильного распределения цветов
-        hash_value = sum(ord(c) for c in group_name.upper())
-        color_number = (hash_value % 7) + 1
-        
-        return f"match-group-{color_number}"
-
-    def generate_and_save_schedule_html(self, tournament_data: Dict, target_date: str = None) -> Dict:
-        """Генерирует и сохраняет HTML файл расписания"""
-        
-        # Генерация HTML
-        html_content = self.generator.generate_schedule_html(tournament_data, target_date)
-        
-        # Определяем дату для имени файла
-        from datetime import datetime as dt
-        if not target_date:
-            target_date = dt.now().strftime("%d.%m.%Y")
-        
-        # Сохранение файла
-        safe_date = target_date.replace(".", "_")
-        filename = f"{tournament_data.get('tournament_id', 'unknown')}_schedule_{safe_date}.html"
-        filepath = f"{self.output_dir}/{filename}"
-        
-        try:
-            with open(filepath, 'w', encoding='utf-8') as f:
-                f.write(html_content)
-        except Exception as e:
-            logger.error(f"Ошибка сохранения файла {filepath}: {e}")
-            raise
-        
-        # Информация о файле
-        import os
-        if os.path.exists(filepath):
-            file_stats = os.stat(filepath)
-        else:
-            logger.error(f"Файл не найден после создания: {filepath}")
-            raise FileNotFoundError(f"Файл не создался: {filepath}")
-        
-        file_info = {
-            "id": f"schedule_html_{safe_date}",
-            "name": f"Расписание матчей HTML - {target_date}",
-            "filename": filename,
-            "url": f"/html/{filename}",
-            "size": self._format_file_size(file_stats.st_size),
-            "created": datetime.now().isoformat(),
-            "type": "html_schedule",
-            "target_date": target_date
-        }
-
-        return file_info
-
-    def generate_all_courts_xml(self, courts_data: List[Dict], tournament_data: Dict = None) -> str:
-        """Генерирует XML для всех кортов турнира"""
-        root = ET.Element("templateData")
-        
-        # Информация о турнире
-        if tournament_data:
-            metadata = tournament_data.get("metadata", {})
-            tournament = ET.SubElement(root, "tournament")
-            ET.SubElement(tournament, "id").text = str(tournament_data.get("tournament_id", ""))
-            ET.SubElement(tournament, "name").text = metadata.get("name", "Турнир")
-            ET.SubElement(tournament, "sport").text = self._get_sport_name(metadata.get("sport", 5))
-        
-        # Все корты
-        courts = ET.SubElement(root, "courts")
-        ET.SubElement(courts, "count").text = str(len(courts_data))
-        
-        for court_data in courts_data:
-            if "error" in court_data:
-                continue
-                
-            court = ET.SubElement(courts, "court")
-            ET.SubElement(court, "id").text = str(court_data.get("court_id", ""))
-            ET.SubElement(court, "name").text = court_data.get("court_name", "")
-            ET.SubElement(court, "status").text = court_data.get("event_state", "")
-            
-            if court_data.get("first_participant"):
-                team1_names = [f"{p.get('firstName', '')} {p.get('lastName', '')}".strip() 
-                              for p in court_data["first_participant"]]
-                ET.SubElement(court, "team1").text = (" / ".join(team1_names)).replace(" ", "")
-            
-            if court_data.get("second_participant"):
-                team2_names = [f"{p.get('firstName', '')} {p.get('lastName', '')}".strip() 
-                              for p in court_data["second_participant"]]
-                ET.SubElement(court, "team2").text = (" / ".join(team2_names)).replace(" ", "")
-            
-            ET.SubElement(court, "score").text = f"{court_data.get('first_participant_score', 0)}-{court_data.get('second_participant_score', 0)}"
-        
-        ET.SubElement(root, "updated").text = datetime.now().strftime("%Y-%m-%dT%H:%M:%S")
-        return self._prettify_xml(root)
-
-    def generate_elimination_html(self, tournament_data: Dict, xml_type_info: Dict) -> str:
-        """Генерирует HTML для турнирной сетки на выбывание (elimination)"""
-        # Получаем данные elimination
-        import re
-        
-        class_id = xml_type_info.get("class_id")
-        draw_index = xml_type_info.get("draw_index", 0)
-        
-        class_data = tournament_data.get("draw_data", {}).get(str(class_id), {})
-        elimination_data = class_data.get("elimination", [])
-        
-        if draw_index >= len(elimination_data):
-            return self._generate_empty_elimination_html("Нет данных турнирной сетки")
-        
-        elim_data = elimination_data[draw_index]
-        if not elim_data or "Elimination" not in elim_data:
-            return self._generate_empty_elimination_html("Неверные данные турнирной сетки")
-        
-        bracket_data = elim_data["Elimination"]
-        # Название турнира и класса
-        metadata = tournament_data.get("metadata", {})
-        tournament_name = metadata.get("name", "Турнир")
-        class_name = xml_type_info.get("class_name", "Категория")
-        stage_name = xml_type_info.get("stage_name", "Плей-офф")
-        
-        # Анализируем структуру турнира для определения количества раундов
-        rounds_data = self._analyze_elimination_structure(bracket_data)
-
-        html_content = f'''<!DOCTYPE html>
-                            <html lang="ru">
-                            <head>
-                                <meta charset="UTF-8">
-                                <meta name="viewport" content="width=device-width, initial-scale=1.0">
-                                <title>{class_name} - {stage_name}</title>
-                                <link rel="stylesheet" href="/static/css/elimination.css">
-                                                        <script>
-                                                            setInterval(function() {{
-                                                                location.reload();
-                                                            }}, 30000);
-                                                        </script>
-                            </head>
-                            <body>
-                                <div class="elimination-container">
-                                    <div class="tournament-header">
-                                        {class_name}, {stage_name}
-                                    </div>
-                                    <div class="round-column">
-                                    '''
-        
-        # Генерируем колонки для каждого раунда
-        for round_index, round_info in enumerate(rounds_data):
-                                  
-            if round_index == 0:
-                first_round_content = self._generate_first_round(bracket_data)
-            else:
-                # Победители
-                html_content += f'''    '''
-                
-                if (len(rounds_data)-1) == round_index: 
-                    # Финальный раунд - используем универсальную функцию
-                    full_results = self._generate_match_pairs_from_api(round_index, round_info['matches'])
-                    
-                    html_content += '<div class="bracket-grid">'
-                    for match in full_results:
-                        html_content += f'''
-                            <div class="container">
-                                <div class="row row-top">
-                                    <div class="names">
-                                        <span class="name-main {match['secondary1']}">{match['team_1_name']}</span>
-                                    </div>
-                                    <div class="score">
-                                        <span class="set-score">{match['sets1']}</span>
-                                    </div>
-                                    <div class="rank rank-top">
-                                        <span class="rank-number">{match['score'].split('-')[0]}</span>
-                                    </div>
-                                </div>
-                                <div class="row row-bottom">
-                                    <div class="names">
-                                        <span class="name-main {match['secondary2']}">{match['team_2_name']}</span>
-                                    </div>
-                                    <div class="score">
-                                        <span class="set-score">{match['sets2']}</span>
-                                    </div>
-                                    <div class="rank rank-bottom">
-                                        <span class="rank-number">{match['score'].split('-')[1]}</span>
-                                    </div>
-                                </div>
-                            </div>'''
-                    html_content += '</div>'
-
-                else: # Последующие раунды
-                    # Используем универсальную функцию для формирования пар
-                    full_results = self._generate_match_pairs_from_api(round_index, round_info['matches'])
-
-                    html_content += f'''<div class="bracket-grid">'''
-                    for match in full_results:
-                            html_content += f'''
-
-    <div class="container">
-        <div class="row row-top">
-            <div class="names">
-                <span class="name-main {match['secondary1']}">{match['team_1_name']}</span>
-            </div>
-            <div class="score">
-                <span class="set-score">{match['sets1']}</span>
-            </div>
-            <div class="rank rank-top">
-                <span class="rank-number">{match['score'].split('-')[0]}</span>
-            </div>
-        </div>
-        <div class="row row-bottom">
-            <div class="names">
-                <span class="name-main {match['secondary2']}">{match['team_2_name']}</span>
-            </div>
-            <div class="score">
-                <span class="set-score">{match['sets2']}</span>
-            </div>
-            <div class="rank rank-bottom">
-                <span class="rank-number">{match['score'].split('-')[1]}</span>
-            </div>
-        </div>
-    </div>
-
-    '''                
-                    html_content += f'''</div>'''
-
-
-
-
-
-                    
-        html_content += '''</div> '''
-        
-        html_content += '''
-        </div>
-    </div>
-</body>
-</html>'''
-        
-        return html_content
-
-    def _analyze_elimination_structure(self, bracket_data: Dict) -> List[Dict]:
-        """Анализирует структуру elimination для определения раундов"""
-        rounds_data = []
-        
-        # Первый раунд - участники
-        first_round_participants = bracket_data.get("FirstRoundParticipantCells", [])
-        if first_round_participants:
-            rounds_data.append({
-                'title': 'Команды',
-                'matches': first_round_participants,
-                'type': 'participants'
-            })
-        
-        # Анализируем матчи по раундам
-        if bracket_data.get("DrawData"):
-            matches_by_round = {}
-            
-            for round_matches in bracket_data["DrawData"]:
-                for match_data in round_matches:
-                    if match_data:
-                        round_number = match_data.get("Round", 1)
-                        if round_number not in matches_by_round:
-                            matches_by_round[round_number] = []
-                        matches_by_round[round_number].append(match_data)
-            
-            # Определяем названия раундов
-            sorted_rounds = sorted(matches_by_round.keys())
-            round_names = self._generate_round_names(len(sorted_rounds))
-            
-            for i, round_number in enumerate(sorted_rounds):
-                rounds_data.append({
-                    'title': round_names[i] if i < len(round_names) else f'Раунд {round_number}',
-                    'matches': matches_by_round[round_number],
-                    'type': 'matches',
-                    'round_number': round_number
-                })
-        
-        return rounds_data
-
-    def _generate_round_names(self, num_rounds: int) -> List[str]:
-        """Генерирует названия раундов в зависимости от их количества"""
-        if num_rounds == 1:
-            return ['Финал']
-        elif num_rounds == 2:
-            return ['Полуфинал', 'Финал']
-        elif num_rounds == 3:
-            return ['Четвертьфинал', 'Полуфинал', 'Финал']
-        elif num_rounds == 4:
-            return ['1/8 финала', 'Четвертьфинал', 'Полуфинал', 'Финал']
-        elif num_rounds == 5:
-            return ['1/16 финала', '1/8 финала', 'Четвертьфинал', 'Полуфинал', 'Финал']
-        else:
-            # Для большего количества раундов
-            names = []
-            for i in range(num_rounds - 3):
-                names.append(f'Раунд {i + 1}')
-            names.extend(['Четвертьфинал', 'Полуфинал', 'Финал'])
-            return names
-
-    def _generate_first_round(self, bracket_data: Dict):
-        """для первого раунда (участники)"""
-
-        participants = bracket_data.get("FirstRoundParticipantCells", [])
-        first_round = {}
-        for i, participant_data in enumerate(participants, 1):
-            # Формируем название команды
-            team_names = []
-            if participant_data.get("FirstPlayer", {}).get("Name"):
-                team_names.append(participant_data["FirstPlayer"]["Name"])
-            if participant_data.get("SecondPlayer", {}).get("Name"):
-                team_names.append(participant_data["SecondPlayer"]["Name"])
-            
-            team_name = "/".join(team_names) if team_names else "TBD"
-            short_name = self._create_short_name(team_name) if team_name != "TBD" else "TBD"
-            Id = participant_data.get("EventParticipantId")
-            
-            # Проверяем, является ли это Bye
-            is_bye = team_name.upper() == "BYE" or not team_names
-            css_class = "bye-team" if is_bye else "match"
-            
-            first_round[i] = { 'class': css_class, 'team-name': short_name, 'sets-info': '', 'match-score': '', 'Id': Id}
-
-        return first_round
-
-
-
-
-
-
-
-
-
-
-
-
-    def _generate_match_pairs_from_api(self, round_index: int, matches: List[Dict]) -> List[Dict]:
-        """Универсальная функция для формирования пар матчей из API данных"""
-        match_pairs = []
-        
-        for match_data in matches:
-            match_view_model = match_data.get("MatchViewModel", {})
-            is_played = match_view_model.get("IsPlayed", False)
-            has_score = match_view_model.get("HasScore", False)
-            cancellation_status = match_data.get("CancellationStatus", "")
-            winner_id = match_data.get("WinnerParticipantId")
-            
-            # Получаем данные участников
-            challenger_data = match_data.get("ChallengerParticipant", {})
-            challenged_data = match_data.get("ChallengedParticipant", {})
-            
-            # Формируем имена команд
-            team1_name = self._get_team_name_from_players(
-                challenger_data.get("FirstPlayer", {}),
-                challenger_data.get("SecondPlayer", {})
-            )
-            team2_name = self._get_team_name_from_players(
-                challenged_data.get("FirstPlayer", {}),
-                challenged_data.get("SecondPlayer", {})
-            )
-            
-            team1_id = challenger_data.get("EventParticipantId")
-            team2_id = challenged_data.get("EventParticipantId")
-            
-            # Базовая структура матча
-            match_info = {
-                'team_1_name': self._create_short_name(team1_name) if team1_name else 'TBD',
-                'team_2_name': self._create_short_name(team2_name) if team2_name else 'TBD',
-                'team_1_id': team1_id,
-                'team_2_id': team2_id,
-                'status': 'Запланирован',
-                'score': '0-0',
-                'sets1': '',
-                'sets2': '',
-                'secondary1': '',
-                'secondary2': ''
-            }
-            
-            if is_played and has_score:
-                # Сыгранный матч с результатом
-                match_info['status'] = 'Сыгран'
-                
-                # Определяем победителя и проигравшего
-                if winner_id == team1_id:
-                    match_info['secondary1'] = ''
-                    match_info['secondary2'] = 'lost'
-                elif winner_id == team2_id:
-                    match_info['secondary1'] = 'lost'
-                    match_info['secondary2'] = ''
-                
-                # Получаем счет
-                score_data = match_view_model.get("Score", {})
-                match_info['score'] = self._format_score_summary(score_data)
-                sets_summary = self._format_sets_summary(score_data)
-                
-                # Парсим сеты
-                import re
-                sets1 = [int(x) for x in re.findall(r'\((\d+)-', sets_summary)]
-                sets2 = [int(x) for x in re.findall(r'-(\d+)\)', sets_summary)]
-                match_info['sets1'] = ' '.join(map(str, sets1))
-                match_info['sets2'] = ' '.join(map(str, sets2))
-                
-            elif is_played and not has_score:
-                # Walkover
-                match_info['status'] = 'Walkover'
-                if winner_id == team1_id:
-                    match_info['secondary2'] = 'lost'
-                    match_info['score'] = '1-0'
-                    match_info['sets2'] = 'WO'
-                elif winner_id == team2_id:
-                    match_info['secondary1'] = 'lost'
-                    match_info['score'] = '0-1'
-                    match_info['sets1'] = 'WO'
-                    
-            elif not is_played and not has_score:
-                # Проверяем на Bye
-                bye_winner = self._check_bye_advancement(match_data)
-                if bye_winner:
-                    match_info['status'] = 'Bye'
-                    if bye_winner.get("participant_id") == team1_id:
-                        match_info['team_2_name'] = 'BYE'
-                        match_info['secondary2'] = 'lost'
-                    elif bye_winner.get("participant_id") == team2_id:
-                        match_info['team_1_name'] = 'BYE'
-                        match_info['secondary1'] = 'lost'
-            
-            match_pairs.append(match_info)
-        
-        return match_pairs
-
-    def _generate_empty_elimination_html(self, message: str) -> str:
-        """Генерирует пустую HTML страницу elimination"""
-        return f'''<!DOCTYPE html>
-<html lang="ru">
-<head>
-    <meta charset="UTF-8">
-    <meta name="viewport" content="width=device-width, initial-scale=1.0">
-    <title>Турнирная сетка</title>
-    <link rel="stylesheet" href="/static/css/elimination.css">
-                            <script>
-                                setInterval(function() {{
-                                    location.reload();
-                                }}, 30000);
-                            </script>
-</head>
-<body>
-    <div class="elimination-container">
-        <div class="empty-message">
-            <p>{message}</p>
-        </div>
-    </div>
-</body>
-</html>'''
-
-
-
-    def generate_round_robin_html(self, tournament_data: Dict, xml_type_info: Dict) -> str:
-        """Генерирует HTML для групповой турнирной таблицы (round robin)"""
-        
-        # Получаем данные round robin
-        class_id = xml_type_info.get("class_id")
-        draw_index = xml_type_info.get("draw_index", 0)
-        
-        class_data = tournament_data.get("draw_data", {}).get(str(class_id), {})
-        round_robin_data = class_data.get("round_robin", [])
-        
-        if draw_index >= len(round_robin_data):
-            return self._generate_empty_round_robin_html("Нет данных групповой таблицы")
-        
-        rr_data = round_robin_data[draw_index]
-        if not rr_data or "RoundRobin" not in rr_data:
-            return self._generate_empty_round_robin_html("Неверные данные групповой таблицы")
-        
-        group_data = rr_data["RoundRobin"]
-        
-        # Название турнира и класса
-        metadata = tournament_data.get("metadata", {})
-        tournament_name = metadata.get("name", "Турнир")
-        class_name = (xml_type_info.get("class_name", "Категория")).upper()
-        group_name = (xml_type_info.get("group_name", "Группа")).upper()
-        
-        # Получаем участников и матчи
-        participants = self._extract_rr_participants(group_data)
-        
-        matches_matrix = self._extract_rr_matches_matrix(group_data, len(participants))
-        
-        standings = self._extract_rr_standings(group_data)
-        
-        html_content = f'''<!DOCTYPE html>
-    <html lang="ru">
-    <head>
-        <meta charset="UTF-8">
-        <meta name="viewport" content="width=device-width, initial-scale=1.0">
-        <title>{class_name} - {group_name}</title>
-        <link rel="stylesheet" href="/static/css/round_robin.css">
-        <script>
-            window.onload = function() {{
-                window.scrollTo(0, 0); // Эта функция сработает после каждой загрузки
-            }};
-
-            setInterval(function() {{
-                location.reload();
-            }}, 30000);
-        </script>
-    </head>
-    <body>
-        <div class="round-robin-container">            
-                <div class="round-robin-table">
-                    <div class="table-title">
-                        <div class="table-header">
-                            <div class="cell-num"></div>
-                            <div class="cell-gpp">{class_name} - {group_name}</div>
-                        </div>
-                        '''
-        
-        for i in range(1, len(participants) + 1):
-            html_content += f'''
-                                <div class="team-number-header">
-                                        <div class="team-number">{i}</div>
-                                </div>
-                            '''
-        
-        html_content += '''
-                            <div class="points-header">
-                                <div class="points"> ОЧКИ</div>
-                            </div>
-                            <div class="points-header">
-                                <div class="points"> МЕСТО</div>
-                            </div>
-                        </div>
-                    '''
-        
-        # Строки таблицы
-        for i, participant in enumerate(participants):
-            place = self._get_participant_place(participant, standings)
-            points = self._get_participant_points(participant, standings)
-            upper_short_name = (participant.get("short_name", " ")).upper()
-            html_content += f'''
-                        <div class="team-row">
-                            <div class="team-number-cell">
-                                <div class="team-num">{i + 1}</div>
-                                <div class="team-name-cell">{upper_short_name}</div>
-                            </div>
-                            '''
-            
-            # Ячейки результатов матчей
-            for j in range(len(participants)):
-                if i == j:
-                    # Диагональная ячейка
-                    html_content += '<div class="diagonal-cell"></div>'
-                else:
-                    match_result = matches_matrix.get(f"{i}_{j}", {})
-                    result_class = self._get_match_result_class(match_result)
-                    
-                    if match_result.get("is_bye"):
-                        html_content += '<div class="match-cell-bye-cell">●</div>'
-                    elif match_result.get("has_result"):
-                        score = match_result.get("score", "-")
-                        sets = match_result.get("sets", "")
-                        html_content += f'''
-                            <div class="match-cell">
-                                <div class="match-score">{score}</div>
-                                <div class="match-sets">{sets}</div>
-                            </div>'''
-                    else:
-                        html_content += '<div class="match-cell-empty-cell"></div>'
-            
-            html_content += f'''
-                            <div class="points-cell">
-                                <div class="points-z">{points}</div>
-                            </div>
-                            <div class="place-cell">
-                                <div class="place-z">{place}</div>
-                            </div>
-                        </div>
-                            '''
-        
-        html_content += '''
-                    </div>
-                </div>
-
-        </div>
-    </body>
-    </html>'''
-
-        return html_content
-
-    def _extract_rr_participants(self, group_data: Dict) -> List[Dict]:
-        """Извлекает участников из групповых данных"""
-        participants = []
-        pool_data = group_data.get("Pool", [])
-        
-        for row_index, row in enumerate(pool_data):
-            if not isinstance(row, list):
-                continue
-                
-            for cell_index, cell in enumerate(row):
-                if not isinstance(cell, dict):
-                    continue
-                    
-                if cell.get("CellType") == "ParticipantCell" and cell.get("ParticipantCell"):
-                    participant_cell = cell["ParticipantCell"]
-                    
-                    if participant_cell.get("Players") and isinstance(participant_cell["Players"], list):
-                        team_names = []
-                        player_ids = []
-                        for player in participant_cell["Players"]:
-                            if isinstance(player, dict) and player.get("Name"):
-                                team_names.append(player["Name"])
-                                if player.get("Id"):
-                                    player_ids.append(str(player["Id"]))
-
-                        if team_names:
-                            full_name = "/".join(team_names)
-                            short_name = self._create_short_name(full_name) if full_name != "Bye" else "Bye"
-                            
-                            participants.append({
-                                "index": participant_cell.get("Index", len(participants)),
-                                "participant_id": participant_cell.get("ParticipantId"),  # Добавляем ParticipantId
-                                "full_name": full_name,
-                                "short_name": short_name,
-                                "is_bye": full_name.upper() == "BYE",
-                                "player_ids": player_ids  # Массив ID игроков
-                            })
-
-        # Берем только первую половину
-        if len(participants) > 0:
-            half_count = len(participants) // 2
-            if half_count > 0:
-                participants = participants[:half_count]
-        
-        return participants
-
-    def _extract_rr_matches_matrix(self, group_data: Dict, num_participants: int) -> Dict:
-        """Извлекает матчи в формате матрицы"""
-        matches_matrix = {}
-        pool_data = group_data.get("Pool", [])
-        
-        for row_index, row in enumerate(pool_data):
-            if not isinstance(row, list):
-                continue
-    
-            for cell_index, cell in enumerate(row):
-                if not isinstance(cell, dict):
-                    continue
-                    
-                if cell.get("CellType") == "MatchCell" and cell.get("MatchCell"):
-                    match_cell = cell["MatchCell"]
-                    match_results = match_cell.get("MatchResults", {})
-                    
-                    if row_index != cell_index:  # Не диагональные элементы
-                        match_key = f"{row_index-1}_{cell_index-1}"
-                        
-                        match_info = {
-                            "has_result": bool(match_results.get("IsPlayed", False)),
-                            "is_bye": False,
-                            "score": "",
-                            "sets": ""
-                        }
-                        
-                        if match_results.get("HasScore") and match_results.get("Score"):
-                            score_data = match_results["Score"]
-                            first_score = score_data.get("FirstParticipantScore", 0)
-                            second_score = score_data.get("SecondParticipantScore", 0)
-                            
-                            match_info["score"] = f"{first_score}-{second_score}"
-                            
-                            # Форматируем сеты
-                            detailed_scoring = score_data.get("DetailedScoring", [])
-                            if detailed_scoring:
-                                sets_parts = []
-                                for set_data in detailed_scoring:
-                                    set_first = set_data.get("FirstParticipantScore", 0)
-                                    set_second = set_data.get("SecondParticipantScore", 0)
-                                    sets_parts.append(f"{set_first}-{set_second}")
-                                match_info["sets"] = " ".join(sets_parts)
-                        else:
-                            cancellation_status = match_results.get('CancellationStatus') or '' # вернет пустую если None
-                            if 'Won' in cancellation_status:
-                                match_info["score"] = 'Won'
-                            elif 'Lost' in cancellation_status:
-                                match_info["score"] = 'Lost'
-                        matches_matrix[match_key] = match_info
-        
-        return matches_matrix
-
-    def _extract_rr_standings(self, group_data: Dict) -> List[Dict]:
-        """Извлекает турнирную таблицу"""
-        standings_data = group_data.get("Standings", [])
-        standings = []
-        fake_id_counter = 1000
-        for standing in standings_data:
-            if isinstance(standing, dict):
-                # Собираем ID игроков из standings
-                
-                player_ids = []
-                # Обработка первого игрока
-                player1 = standing.get('DoublesPlayer1Model')
-                if isinstance(player1, dict) and player1.get('Id'):
-                    player_ids.append(str(player1['Id']))
-                else:
-                    player_ids.append(str(fake_id_counter))
-                    fake_id_counter += 1
-
-                # Обработка второго игрока
-                player2 = standing.get('DoublesPlayer2Model')
-                if isinstance(player2, dict) and player2.get('Id'):
-                    player_ids.append(str(player2['Id']))
-                else:
-                    player_ids.append(str(fake_id_counter))
-                    fake_id_counter += 1
-                    
-                
-                standings.append({
-                    "participant_id": str(standing.get("ParticipantId", "")),
-                    "standing": standing.get("Standing", 0),
-                    "wins": standing.get("Wins", 0),
-                    "match_points": standing.get("MatchPoints", 0),
-                    "player_ids": player_ids  # Массив ID игроков
-                })
-        
-        return standings
-
-    def _get_participant_place(self, participant: Dict, standings: List[Dict]) -> int:
-        """Получает место участника по сопоставлению ParticipantId или player_ids"""
-        
-        # Сначала пробуем сопоставить по ParticipantId
-        participant_id = participant.get("participant_id")
-        if participant_id:
-            for standing in standings:
-                if str(standing.get("participant_id", "")) == str(participant_id):
-                    return standing.get("standing", 0)
-        
-        # Если не найдено, пробуем сопоставить по player_ids
-        participant_player_ids = set(participant.get("player_ids", []))
-        if participant_player_ids:
-            for standing in standings:
-                standing_player_ids = set(standing.get("player_ids", []))
-                # Проверяем пересечение множеств ID игроков
-                if participant_player_ids & standing_player_ids:  # Если есть общие элементы
-                    return standing.get("standing", 0)
-        
-        # Fallback - по index 
-        participant_index = participant.get("index", 0)
-        for standing in standings:
-            if int(standing.get("participant_id", -1)) == participant_index:
-                return standing.get("standing", 0)
-        
-        return 0
-
-    def _get_participant_points(self, participant: Dict, standings: List[Dict]) -> int:
-        """Получает очки участника по сопоставлению ParticipantId или player_ids"""
-        
-        # Сначала пробуем сопоставить по ParticipantId
-        participant_id = participant.get("participant_id")
-        if participant_id:
-            for standing in standings:
-                if str(standing.get("participant_id", "")) == str(participant_id):
-                    return standing.get("match_points", 0)  # Используем match_points вместо wins
-        
-        # Если не найдено, пробуем сопоставить по player_ids
-        participant_player_ids = set(participant.get("player_ids", []))
-        if participant_player_ids:
-            for standing in standings:
-                standing_player_ids = set(standing.get("player_ids", []))
-                # Проверяем пересечение множеств ID игроков
-                if participant_player_ids & standing_player_ids:  # Если есть общие элементы
-                    return standing.get("match_points", 0)
-        
-        # Fallback - по index 
-        participant_index = participant.get("index", 0)
-        for standing in standings:
-            if int(standing.get("participant_id", -1)) == participant_index:
-                return standing.get("match_points", 0)
-        
-        return 0
-
-    def _get_match_result_class(self, match_result: Dict) -> str:
-        """Возвращает CSS класс для результата матча"""
-        if match_result.get("is_bye"):
-            return "bye"
-        elif match_result.get("has_result"):
-            return "played"
-        else:
-            return "empty"
-
-    def _generate_empty_round_robin_html(self, message: str) -> str:
-        """Генерирует пустую HTML страницу round robin"""
-        return f'''<!DOCTYPE html>
-    <html lang="ru">
-    <head>
-        <meta charset="UTF-8">
-        <meta name="viewport" content="width=device-width, initial-scale=1.0">
-        <title>Групповая таблица</title>
-        <link rel="stylesheet" href="/static/css/round_robin.css">
-        <script>
-            setInterval(function() {{
-                location.reload();
-            }}, 30000);
-        </script>
-    </head>
-    <body>
-        <div class="round-robin-container">
-            <div class="empty-message">
-                <p>{message}</p>
-            </div>
-        </div>
-    </body>
-    </html>'''
-
-class XMLFileManager:
-    """Менеджер XML файлов"""
-    
-    def __init__(self, output_dir: str = "xml_files"):
-        self.output_dir = output_dir
-        self.generator = XMLGenerator()
-        
-        # Создаем директорию если её нет
-        import os
-        os.makedirs(output_dir, exist_ok=True)
-    
-    def generate_and_save(self, xml_type_info: Dict, tournament_data: Dict, 
-                         court_data: Dict = None) -> Dict:
-        """Генерирует и сохраняет XML файл"""
-        xml_type = xml_type_info.get("type")
-        
-        # Генерация XML в зависимости от типа
-        if xml_type == "tournament_table":
-            xml_content = self.generator.generate_tournament_table_xml(tournament_data, xml_type_info)
-        elif xml_type == "schedule":
-            xml_content = self.generator.generate_schedule_xml(tournament_data)
-        elif xml_type == "court_score":
-            xml_content = self.generator.generate_court_score_xml(court_data, tournament_data)
-        else:
-            raise ValueError(f"Неизвестный тип XML: {xml_type}")
-        
-        # Сохранение файла
-        filename = self._get_filename(xml_type_info, tournament_data)
-        filepath = f"{self.output_dir}/{filename}"
-        
-        with open(filepath, 'w', encoding='utf-8') as f:
-            f.write(xml_content)
-        
-        # Информация о файле
-        import os
-        file_stats = os.stat(filepath)
-        
-        return {
-            "id": xml_type_info["id"],
-            "name": xml_type_info["name"],
-            "filename": filename,
-            "url": f"/xml/{filename}",
-            "size": self._format_file_size(file_stats.st_size),
-            "created": datetime.now().isoformat(),
-            "type": xml_type
-        }
-
-    def _get_filename(self, xml_type_info: Dict, tournament_data: Dict) -> str:
-        """Генерирует имя файла"""
-        tournament_id = tournament_data.get("tournament_id", "unknown")
-        xml_type = xml_type_info.get("type")
-        
-        if xml_type == "court_score":
-            court_id = xml_type_info.get("court_id", "")
-            court_name = xml_type_info.get("court_name", f"court_{court_id}")
-            safe_name = "".join(c for c in court_name if c.isalnum() or c in "._-").replace(" ", "_")
-            return f"{tournament_id}_court_{court_id}_{safe_name}.xml"
-        
-        elif xml_type == "tournament_table":
-            class_id = xml_type_info.get("class_id", "")
-            draw_type = xml_type_info.get("draw_type", "")
-            draw_index = xml_type_info.get("draw_index", 0)
-            
-            # Создаем имя файла
-            if draw_type == "round_robin":
-                group_name = xml_type_info.get("group_name", f"group_{draw_index}")
-                safe_group = "".join(c for c in group_name if c.isalnum() or c in "._-").replace(" ", "_")
-                return f"{tournament_id}_table_{class_id}_rr_{safe_group}.xml"
-            else:
-                stage_name = xml_type_info.get("stage_name", f"stage_{draw_index}")
-                safe_stage = "".join(c for c in stage_name if c.isalnum() or c in "._-").replace(" ", "_")
-                return f"{tournament_id}_table_{class_id}_elim_{safe_stage}.xml"
-        
-        elif xml_type == "schedule":
-            return f"{tournament_id}_schedule.xml"
-        
-        else:
-            # Fallback для неизвестных типов
-            xml_id = xml_type_info.get("id", "unknown")
-            return f"{tournament_id}_{xml_type}_{xml_id}.xml"
-    
-    def _format_file_size(self, size_bytes: int) -> str:
-        """Форматирует размер файла"""
-        if size_bytes < 1024:
-            return f"{size_bytes} B"
-        elif size_bytes < 1024 * 1024:
-            return f"{size_bytes / 1024:.1f} KB"
-        else:
-            return f"{size_bytes / (1024 * 1024):.1f} MB"
-    
-    def generate_all_tournament_xml(self, tournament_data: Dict, courts_data: List[Dict] = None) -> List[Dict]:
-        """Генерирует все доступные XML файлы для турнира"""
-        from .rankedin_api import RankedinAPI
-        
-        api = RankedinAPI()
-        xml_types = api.get_xml_data_types(tournament_data)
-        
-        generated_files = []
-        
-        for xml_type_info in xml_types:
-            try:
-                xml_type = xml_type_info.get("type")
-                
-                if xml_type == "court_score":
-                    # Для каждого корта нужны отдельные данные
-                    court_id = xml_type_info.get("court_id")
-                    if courts_data:
-                        court_data = next((c for c in courts_data if str(c.get("court_id")) == str(court_id)), None)
-                        if court_data:
-                            file_info = self.generate_and_save(xml_type_info, tournament_data, court_data)
-                            generated_files.append(file_info)
-                else:
-                    # Турнирные таблицы и расписание
-                    file_info = self.generate_and_save(xml_type_info, tournament_data)
-                    generated_files.append(file_info)
-                
-            except Exception as e:
-                logger.error(f"Ошибка генерации XML {xml_type_info.get('name')}: {e}")
-                continue
-        
-        return generated_files
-    
-    def cleanup_old_files(self, max_age_hours: int = 24):
-        """Удаляет старые XML файлы"""
-        import os
-        import time
-        
-        current_time = time.time()
-        cutoff_time = current_time - (max_age_hours * 3600)
-        
-        removed_count = 0
-        
-        try:
-            for filename in os.listdir(self.output_dir):
-                if filename.endswith('.xml'):
-                    filepath = os.path.join(self.output_dir, filename)
-                    file_time = os.path.getmtime(filepath)
-                    
-                    if file_time < cutoff_time:
-                        os.remove(filepath)
-                        removed_count += 1
-                        
-        except Exception as e:
-            logger.error(f"Ошибка очистки старых файлов: {e}")
-        
-        if removed_count > 0:
-            logger.info(f"Удалено {removed_count} старых XML файлов")
-        
-        return removed_count
-
-def generate_bracket_xml(tournament_data: Dict) -> str:
-    """Обертка для старого кода"""
-    generator = XMLGenerator()
-    
-    # Пытаемся найти elimination данные
-    for class_id, class_data in tournament_data.get("draw_data", {}).items():
-        if class_data.get("elimination"):
-            xml_type_info = {
-                "type": "tournament_table",
-                "class_id": class_id,
-                "draw_type": "elimination",
-                "draw_index": 0
-            }
-            return generator.generate_tournament_table_xml(tournament_data, xml_type_info)
-    
-    # Если нет elimination данных, создаем пустой XML
-    root = ET.Element("templateData")
-    ET.SubElement(root, "error").text = "Нет данных турнирной сетки"
-=======
-#!/usr/bin/env python3
-# -*- coding: utf-8 -*-
-"""
-Модуль генерации XML файлов для vMix
-Создает XML файлы на основе данных турниров rankedin.com
-"""
-
-import xml.etree.ElementTree as ET
-from xml.dom import minidom
-from datetime import datetime
-from typing import Dict, List, Any, Optional
-import logging
-from markupsafe import escape
-
-logger = logging.getLogger(__name__)
-
-class XMLGenerator:
-    """Генератор XML файлов для vMix"""
-
-    def __init__(self):
-        self.encoding = 'utf-8'
-
-    def _prettify_xml(self, elem: ET.Element) -> str:
-        """Форматирует XML для читаемости"""
-        rough_string = ET.tostring(elem, encoding='unicode')
-        reparsed = minidom.parseString(rough_string)
-        return reparsed.toprettyxml(indent="  ")
-
-    def generate_tournament_table_xml(self, tournament_data: Dict, xml_type_info: Dict) -> str:
-        """
-        Генерирует XML для турнирной таблицы
-        Поддерживает групповые этапы и игры на выбывание
-        """
-        root = ET.Element("templateData")
-        
-        # Метаинформация
-        metadata = tournament_data.get("metadata", {})
-        tournament = ET.SubElement(root, "tournament")
-        ET.SubElement(tournament, "id").text = str(tournament_data.get("tournament_id", ""))
-        ET.SubElement(tournament, "name").text = metadata.get("name", "Неизвестный турнир")
-        ET.SubElement(tournament, "sport").text = self._get_sport_name(metadata.get("sport", 5))
-        ET.SubElement(tournament, "country").text = self._get_country_name(metadata.get("country"))
-        if metadata.get("featureImage"):
-            ET.SubElement(tournament, "banner").text = metadata["featureImage"]
-
-        # Информация о классе
-        class_id = xml_type_info.get("class_id")
-        draw_type = xml_type_info.get("draw_type")
-        draw_index = xml_type_info.get("draw_index", 0)
-
-        class_data = tournament_data.get("draw_data", {}).get(str(class_id), {})
-        class_info_elem = ET.SubElement(root, "class")
-        ET.SubElement(class_info_elem, "id").text = str(class_id)
-        ET.SubElement(class_info_elem, "name").text = class_data.get("class_info", {}).get("Name", f"Категория {class_id}")
-        ET.SubElement(class_info_elem, "type").text = draw_type
-
-        # Данные турнирной таблицы
-        if draw_type == "round_robin":
-            self._add_round_robin_data(root, class_data, draw_index)
-        elif draw_type == "elimination":
-            self._add_elimination_data(root, class_data, draw_index)
-
-        ET.SubElement(root, "generated").text = datetime.now().strftime("%Y-%m-%dT%H:%M:%S")
-
-        return self._prettify_xml(root)
-
-    def _get_sport_name(self, sport_id: int) -> str:
-        """Возвращает название спорта по ID"""
-        sports = {
-            1: "Tennis",
-            2: "Squash", 
-            3: "Badminton",
-            4: "Table Tennis",
-            5: "Padel",
-            6: "Beach Tennis",
-            7: "Pickle Ball"
-        }
-        return sports.get(sport_id, "Unknown Sport")
-
-    def _get_country_name(self, country_id: Optional[int]) -> str:
-        """Возвращает название страны по ID """
-        if not country_id:
-            return ""
-        
-        # Некоторые популярные страны
-        countries = {
-            1: "United States",
-            7: "Canada", 
-            33: "France",
-            49: "Germany",
-            146: "Russia",
-            34: "Spain",
-            39: "Italy",
-            44: "United Kingdom"
-        }
-        return countries.get(country_id, f"Country_{country_id}")
-
-    def _add_round_robin_data(self, root: ET.Element, class_data: Dict, draw_index: int):
-        """Добавляет данные группового этапа """
-        try:
-            # Проверяем входные данные
-            if not class_data or not isinstance(class_data, dict):
-                logger.error("class_data отсутствует или имеет неверный формат")
-                self._add_error_xml(root, "Отсутствуют данные класса")
-                return
-
-            round_robin_data = class_data.get("round_robin", [])
-            if not round_robin_data or not isinstance(round_robin_data, list):
-                logger.warning("Нет данных round_robin или неверный формат")
-                self._add_error_xml(root, "Отсутствуют данные групповых турниров")
-                return
-
-            if draw_index >= len(round_robin_data):
-                logger.warning(f"Индекс {draw_index} превышает количество групповых данных ({len(round_robin_data)})")
-                self._add_error_xml(root, f"Индекс группы {draw_index} вне диапазона")
-                return
-
-            rr_data = round_robin_data[draw_index]
-            if not rr_data or not isinstance(rr_data, dict):
-                logger.warning(f"Данные группы {draw_index} отсутствуют или имеют неверный формат")
-                self._add_error_xml(root, f"Неверные данные группы {draw_index}")
-                return
-
-            if "RoundRobin" not in rr_data:
-                logger.warning("Нет данных RoundRobin в групповых данных")
-                self._add_error_xml(root, "Отсутствует структура RoundRobin")
-                return
-
-            group_data = rr_data["RoundRobin"]
-            if not group_data or not isinstance(group_data, dict):
-                logger.warning("Данные RoundRobin отсутствуют или имеют неверный формат")
-                self._add_error_xml(root, "Неверная структура RoundRobin")
-                return
-
-            # Создаем DataTab вместо group
-            data_tab = ET.SubElement(root, "DataTab")
-            matches = ET.SubElement(data_tab, "matches")
-
-            # Базовая информация о группе
-            group_name = group_data.get("Name", "Группа")
-            ET.SubElement(matches, "classes").text = str(group_name)
-            ET.SubElement(matches, "type").text = "Групповой турнир"
-
-            # Собираем участников из Pool данных
-            participants_list = []
-
-            try:
-                # Извлекаем участников из Pool структуры
-                pool_data = group_data.get("Pool", [])
-                if not pool_data or not isinstance(pool_data, list):
-                    logger.warning("Нет данных Pool или неверный формат")
-                    ET.SubElement(matches, "error").text = "Отсутствуют данные участников"
-                    return
-
-                for row_index, row in enumerate(pool_data):
-                    if not isinstance(row, list):
-                        continue
-
-                    for cell_index, cell in enumerate(row):
-                        if not isinstance(cell, dict):
-                            continue
-
-                        if cell.get("CellType") == "ParticipantCell" and cell.get("ParticipantCell"):
-                            participant_cell = cell["ParticipantCell"]
-                            if not isinstance(participant_cell, dict):
-                                continue
-
-                            if participant_cell.get("Players") and isinstance(participant_cell["Players"], list):
-                                participant_info = {
-                                    "index": participant_cell.get("Index", 0),
-                                    "seed": participant_cell.get("Seed", ""),
-                                    "players": []
-                                }
-
-                                # Игроки в паре
-                                for player in participant_cell["Players"]:
-                                    if isinstance(player, dict):
-                                        participant_info["players"].append({
-                                            "id": str(player.get("Id", "")),
-                                            "name": str(player.get("Name", "")),
-                                            "rankedin_id": str(player.get("RankedinId", "")),
-                                            "country": str(player.get("CountryShort", "")),
-                                            "rating_begin": player.get("RatingBegin", 0) or 0,
-                                            "rating_end": player.get("RatingEnd", 0) or 0
-                                        })
-
-                                if participant_info["players"]:  # Добавляем только если есть игроки
-                                    participants_list.append(participant_info)
-
-                # Добавляем информацию об участниках в плоском формате
-                for i, participant in enumerate(participants_list, 1):
-                    try:
-                        #    continue
-                            
-                        # Первый игрок
-                        if len(participant["players"]) > 0:
-                            player1 = participant["players"][0]
-                            if isinstance(player1, dict):
-                                player1_name = player1.get("name", "")
-                                if player1_name:
-                                    ET.SubElement(matches, f"id{i}PlayerName1").text = str(player1_name)
-
-                        # Второй игрок
-                        if len(participant["players"]) > 1:
-                            player2 = participant["players"][1]
-                            if isinstance(player2, dict):
-                                player2_name = player2.get("name", "")
-                                if player2_name:
-                                    ET.SubElement(matches, f"id{i}PlayerName2").text = str(player2_name)
-
-                        # Названия команд
-                        if len(participant["players"]) >= 2:
-                            name1 = participant["players"][0].get("name", "") if isinstance(participant["players"][0], dict) else ""
-                            name2 = participant["players"][1].get("name", "") if isinstance(participant["players"][1], dict) else ""
-
-                            if name1 and name2:
-                                team_name = f"{name1}/{name2}"
-
-                                # Создаем короткое название
-                                try:
-                                    parts1 = name1.split()
-                                    parts2 = name2.split()
-                                    if len(parts1) >= 2 and len(parts2) >= 2:
-                                        short_team_name = f"{parts1[0][0]}.{parts1[-1]}/{parts2[0][0]}.{parts2[-1]}"
-                                    else:
-                                        short_team_name = f"{name1}/{name2}"
-                                except (IndexError, AttributeError):
-                                    short_team_name = f"{name1}/{name2}"
-
-                                ET.SubElement(matches, f"id{i}Team_name").text = team_name
-                                ET.SubElement(matches, f"id{i}ShortTeam_name").text = short_team_name
-
-                        elif len(participant["players"]) == 1:
-                            name1 = participant["players"][0].get("name", "") if isinstance(participant["players"][0], dict) else ""
-                            if name1:
-                                try:
-                                    parts1 = name1.split()
-                                    if len(parts1) >= 2:
-                                        short_name = f"{parts1[0][0]}.{parts1[-1]}"
-                                    else:
-                                        short_name = name1
-                                except (IndexError, AttributeError):
-                                    short_name = name1
-
-                                ET.SubElement(matches, f"id{i}Team_name").text = name1
-                                ET.SubElement(matches, f"id{i}ShortTeam_name").text = short_name
-
-                    except Exception as e:
-                        logger.error(f"Ошибка обработки участника {i}: {e}")
-                        continue
-
-                # Обрабатываем матчи из Pool структуры
-                matches_data = []
-                try:
-                    for row_index, row in enumerate(pool_data):
-                        if not isinstance(row, list):
-                            continue
-
-                        for cell_index, cell in enumerate(row):
-                            if not isinstance(cell, dict):
-                                continue
-
-                            if cell.get("CellType") == "MatchCell" and cell.get("MatchCell"):
-                                match_cell = cell["MatchCell"]
-                                if not isinstance(match_cell, dict):
-                                    continue
-                                    
-                                match_results = match_cell.get("MatchResults", {})
-                                if not isinstance(match_results, dict):
-                                    match_results = {}
-
-                                # Определяем участников матча по позиции в таблице
-                                participant1_index = row_index
-                                participant2_index = cell_index
-
-                                if participant1_index != participant2_index:  # Избегаем матчей сами с собой
-                                    match_info = {
-                                        "participant1": participant1_index,
-                                        "participant2": participant2_index,
-                                        "match_id": str(match_cell.get("MatchId", "")),
-                                        "challenge_id": str(match_cell.get("ChallengeId", "")),
-                                        "state": int(match_cell.get("State", 0)),
-                                        "court": str(match_cell.get("Court", "")),
-                                        "date": str(match_cell.get("Date", "")),
-                                        "is_played": bool(match_results.get("IsPlayed", False)),
-                                        "match_results": match_results
-                                    }
-                                    matches_data.append(match_info)
-
-                except Exception as e:
-                    logger.error(f"Ошибка обработки матчей: {e}")
-
-                # Добавляем информацию о матчах в плоском формате
-                for match in matches_data:
-                    try:
-                        if not isinstance(match, dict):
-                            continue 
-                        p1 = match.get("participant1", 0)
-                        p2 = match.get("participant2", 0)
-                        match_prefix = f"id{p1}vs{p2}Match"
-                        ET.SubElement(matches, f"{match_prefix}_state").text = str(match.get("state", 0))
-                        ET.SubElement(matches, f"{match_prefix}_court").text = str(match.get("court", ""))
-                        ET.SubElement(matches, f"{match_prefix}_date").text = str(match.get("date", ""))
-                        ET.SubElement(matches, f"{match_prefix}_is_played").text = str(match.get("is_played", False))
-
-                        # Счет матча
-                        match_results = match.get("match_results", {})
-                        if isinstance(match_results, dict) and match_results.get("HasScore") and match_results.get("Score"):
-                            score_data = match_results["Score"]
-                            if isinstance(score_data, dict):
-                                first_score = int(score_data.get("FirstParticipantScore", 0))
-                                second_score = int(score_data.get("SecondParticipantScore", 0))
-
-                                ET.SubElement(matches, f"{match_prefix}_first_second_score").text = f"{first_score}-{second_score}"
-
-                                winner = "first" if score_data.get("IsFirstParticipantWinner") else "second"
-                                ET.SubElement(matches, f"{match_prefix}_winner").text = winner
-
-                                # Детальный счет по сетам
-                                detailed_scoring = score_data.get("DetailedScoring", [])
-                                if isinstance(detailed_scoring, list):
-                                    for set_index, set_data in enumerate(detailed_scoring, 1):
-                                        if isinstance(set_data, dict):
-                                            set_first = int(set_data.get("FirstParticipantScore", 0))
-                                            set_second = int(set_data.get("SecondParticipantScore", 0))
-                                            set_winner = "first" if set_data.get("IsFirstParticipantWinner") else "second"
-
-                                            ET.SubElement(matches, f"{match_prefix}_set{set_index}_first_second_score").text = f"{set_first}-{set_second}"
-                                            ET.SubElement(matches, f"{match_prefix}_set{set_index}_winner").text = set_winner
-                        else:
-                            # Если нет счета
-                            if (matches.find(f"id{p2}ShortTeam_name")).text == 'Bye':
-                                ET.SubElement(matches, f"{match_prefix}_first_second_score").text = "●"
-                            else:
-                                ET.SubElement(matches, f"{match_prefix}_first_second_score").text = "-"
-                            ET.SubElement(matches, f"{match_prefix}_winner").text = ""
-
-                    except Exception as e:
-                        logger.error(f"Ошибка обработки матча {match.get('match_id', 'unknown')}: {e}")
-                        continue
-
-                standings_data = group_data.get("Standings", [])
-                if isinstance(standings_data, list):
-                    try:
-                        for standing in standings_data:
-                            if not isinstance(standing, dict):
-                                continue
-
-                            position = int(standing.get("Standing", 0))
-                            if position <= 0:
-                                continue
-
-                            # Находим соответствующего участника по ID
-                            participant_id = str(standing.get("ParticipantId", ""))
-
-                            # Имена игроков из standings
-                            team_names = []
-                            if standing.get("DoublesPlayer1Model") and isinstance(standing["DoublesPlayer1Model"], dict):
-                                name1 = standing["DoublesPlayer1Model"].get("Name", "")
-                                if name1:
-                                    team_names.append(name1)
-                            if standing.get("DoublesPlayer2Model") and isinstance(standing["DoublesPlayer2Model"], dict):
-                                name2 = standing["DoublesPlayer2Model"].get("Name", "")
-                                if name2:
-                                    team_names.append(name2)
-
-                            team_name = " / ".join(team_names)
-
-                            # Статистика позиции
-                            prefix = f"P{position}"
-                            ET.SubElement(matches, f"{prefix}_participant_id").text = participant_id
-                            ET.SubElement(matches, f"{prefix}_team_name").text = team_name
-                            ET.SubElement(matches, f"{prefix}_match_points").text = str(standing.get("MatchPoints", 0))
-                            ET.SubElement(matches, f"{prefix}_wins").text = str(standing.get("Wins", 0))
-                            ET.SubElement(matches, f"{prefix}_losses").text = str(standing.get("Losses", 0))
-                            ET.SubElement(matches, f"{prefix}_draws").text = str(standing.get("Draws", 0))
-                            ET.SubElement(matches, f"{prefix}_games_won").text = str(standing.get("GamesWon", 0))
-                            ET.SubElement(matches, f"{prefix}_games_lost").text = str(standing.get("GamesLost", 0))
-                            ET.SubElement(matches, f"{prefix}_points_scored").text = str(standing.get("ScoredPoints", 0))
-                            ET.SubElement(matches, f"{prefix}_points_conceded").text = str(standing.get("ConcededPoints", 0))
-                            ET.SubElement(matches, f"{prefix}_points_difference").text = str(standing.get("PointsDifference", 0))
-                            ET.SubElement(matches, f"{prefix}_played").text = str(standing.get("Played", 0))
-
-                    except Exception as e:
-                        logger.error(f"Ошибка обработки турнирной таблицы: {e}")
-
-            except Exception as e:
-                logger.error(f"Ошибка извлечения участников: {e}")
-                self._add_error_xml(root, f"Ошибка обработки участников: {str(e)}")
-
-        except Exception as e:
-            logger.error(f"Критическая ошибка в _add_round_robin_data: {e}")
-            import traceback
-            logger.error(f"Traceback: {traceback.format_exc()}")
-            self._add_error_xml(root, f"Критическая ошибка: {str(e)}")
-
-
-    def generate_court_scoreboard_html(self, court_data: Dict, tournament_data: Dict = None) -> str:
-        """Генерирует HTML страницу scoreboard для корта с правильной логикой состояний"""
-
-        # Определяем состояние корта
-        match_state = court_data.get("current_match_state", "free")
-        
-        # Проверяем наличие участников 
-        current_participants = court_data.get("current_first_participant") or court_data.get("first_participant", [])
-        next_participants = court_data.get("next_first_participant", [])
-        
-        # Определяем что показывать
-        if current_participants and len(current_participants) > 0:
-            # Есть текущий матч - показываем его
-            team1_players = court_data.get("current_first_participant", court_data.get("first_participant", []))
-            team2_players = court_data.get("current_second_participant", court_data.get("second_participant", []))
-            team1_score = court_data.get("current_first_participant_score", court_data.get("first_participant_score", 0))
-            team2_score = court_data.get("current_second_participant_score", court_data.get("second_participant_score", 0))
-            detailed_result = court_data.get("current_detailed_result", court_data.get("detailed_result", []))
-            class_name = court_data.get("current_class_name", court_data.get("class_name", ""))
-            show_current_match = True
-            
-            # Определяем тип отображения счета
-            if match_state == "live":
-                show_score = True
-            elif match_state == "finished":
-                show_score = True
-            elif match_state in ["scheduled", "playing_no_score"]:
-                show_score = False  # Показываем участников но без счета
-            else:
-                show_score = True  # По умолчанию показываем
-            
-        elif next_participants and len(next_participants) > 0:
-            # Нет текущего матча, но есть следующий
-            team1_players = court_data.get("next_first_participant", [])
-            team2_players = court_data.get("next_second_participant", [])
-            team1_score = 0
-            team2_score = 0
-            detailed_result = []
-            class_name = court_data.get("next_class_name", "")
-            show_current_match = True
-            show_score = False  # Следующий матч всегда без счета
-            
-        else:
-            # Корт полностью свободен
-            team1_players = []
-            team2_players = []
-            team1_score = 0
-            team2_score = 0
-            detailed_result = []
-            class_name = ""
-            show_current_match = False
-            show_score = False
-
-        # Формируем названия команд
-        team1_name = ""
-        if team1_players:
-            team1_initials = [p.get("initialLastName", "") for p in team1_players if p.get("initialLastName")]
-            team1_name = " / ".join(team1_initials).upper()
-
-        team2_name = ""
-        if team2_players:
-            team2_initials = [p.get("initialLastName", "") for p in team2_players if p.get("initialLastName")]
-            team2_name = " / ".join(team2_initials).upper()
-
-        # Название корта
-        court_name = court_data.get("court_name", "Court")
-
-        # Определяем CSS класс для состояния
-        state_class = ""
-        if match_state == "live":
-            state_class = " live-match"
-        elif match_state == "finished":
-            state_class = " finished-match"
-        elif match_state in ["scheduled", "playing_no_score"]:
-            state_class = " next-match"
-
-        # Вычисляем количество сетов для определения ширины
-        if show_current_match and detailed_result and len(detailed_result) > 0:
-            max_sets = max(len(detailed_result), 1)
-        else:
-            max_sets = 1  # Минимум 1 слот для сетов
-        sets_width = max_sets * 34
-
-        # Название турнира
-        tournament_name = ""
-        if tournament_data and tournament_data.get("metadata"):
-            full_name = tournament_data["metadata"].get("name", "")
-            tournament_name = full_name[:10] if full_name else ""
-
-        html_content = f'''<!DOCTYPE html>
-    <html lang="en">
-    <head>
-        <meta charset="UTF-8">
-        <meta name="viewport" content="width=device-width, initial-scale=1.0">
-        <title>{court_name} - Scoreboard</title>
-        <link rel="stylesheet" href="/static/css/scoreboard.css?v=0.0.1">
-
-        <script>
-            setInterval(function() {{
-                location.reload();
-            }}, 9000);
-        </script>
-    </head>
-    <body>
-        <div class="scoreboard-container">
-            <div class="scoreboard">
-                <div class="cort">
-                    <span class="text-cort">{court_name}</span>
-                </div>'''
-        
-        if show_current_match:
-            html_set_score_2 = ''
-            
-             # Сеты для команды 1
-            if detailed_result and len(detailed_result) > 0:
-                for i in range(min(max_sets, len(detailed_result))):
-                    set_score = detailed_result[i].get("firstParticipantScore", 0)
-                    html_set_score_1 = f'<div class="set set1-{i}">{set_score}</div>'
-                
-                for i in range(len(detailed_result), max_sets):
-                    html_set1 += '<div class="set_1">-</div>'
-            else:
-                # Для матчей без детального счета показываем пустые сеты
-                for i in range(max_sets):
-                    html_set_score_1 += '<div class="set set1-{i}">-</div>'           
-            
-            # Сеты для команды 2
-            if detailed_result and len(detailed_result) > 0:
-                for i in range(min(max_sets, len(detailed_result))):
-                    set_score = detailed_result[i].get("secondParticipantScore", 0)
-                    html_set_score_2 += f'<div class="set set1-{i}">{set_score}</div>'
-                
-                for i in range(len(detailed_result), max_sets):
-                    html_set2 += '<div class="set_2">-</div>'
-            else:
-                # Для матчей без детального счета показываем пустые сеты
-                for i in range(max_sets):
-                    html_set_score_2 += '<div class="set set2-{i}">-</div>'            
-            
-            html_content += f'''
-
-                
-		  	
-                <!-- Team 1 Row -->
-                <div class="team-row">
-                    <div class="bg-team">
-                        <span class="team-name">{team1_name}</span>
-                        {html_set_score_1 if show_score else "*"}
-                        <div class="main-score-area bg-rad1">
-                            <span class="score-text">{team1_score if show_score else "-"}</span>
-                        </div>
-                    </div>
-                </div>
-                
-                <div class="divider-bar"></div>
-                <!-- Team 2 Row -->
-                <div class="team-row">
-                    <div class="bg-team">
-                        <span class="team-name">{team2_name}</span>
-                        {html_set_score_2 if show_score else "*"}
-                        <div class="main-score-area bg-rad2">
-                            <span class="score-text">{team2_score if show_score else "-"}</span>
-                        </div>
-                    </div>
-                </div>'''
-            
-            
-        else:
-            # Корт полностью свободен
-            html_content += '''
-            <div class="team-row">
-                <div class="bg-team"></div>
-                <div class="team2">NO ACTIVE MATCH</div>
-                <div class="bg-score bg-rad2"></div>
-            </div>'''
-        
-        html_content += '''
-            </div>
-    </body>
-</html>'''
-        
-        return html_content
-
-
-
-    def _add_elimination_data(self, root: ET.Element, class_data: Dict, draw_index: int):
-        """Добавляет данные игр на выбывание в плоском формате с обработкой Bye и Walkover"""
-        elimination_data = class_data.get("elimination", [])
-        if draw_index < len(elimination_data):
-            elim_data = elimination_data[draw_index]
-            
-            if "Elimination" in elim_data:
-                bracket_data = elim_data["Elimination"]
-                
-                # Создаем плоский формат вместо иерархического
-                participants = ET.SubElement(root, "participants")
-
-                # Определяем места
-                places_start = bracket_data.get("PlacesStartPos", 1)
-                places_end = bracket_data.get("PlacesEndPos", 1)
-                places_text = f"{places_start}-{places_end}" if places_start != places_end else str(places_start)
-                ET.SubElement(participants, "places").text = places_text
-
-                # Добавляем информацию о классе
-                class_name = class_data.get("class_info", {}).get("Name", f"Категория {draw_index}")
-                ET.SubElement(participants, "class_name").text = class_name
-
-                if bracket_data.get("FirstRoundParticipantCells"):
-                    for i, participant_data in enumerate(bracket_data["FirstRoundParticipantCells"], 1):
-                        # Формируем название команды
-                        team_names = []
-                        if participant_data.get("FirstPlayer", {}).get("Name"):
-                            team_names.append(participant_data["FirstPlayer"]["Name"])
-                        if participant_data.get("SecondPlayer", {}).get("Name"):
-                            team_names.append(participant_data["SecondPlayer"]["Name"])
-                        team_name = "/".join(team_names) if team_names else "Bye"
-                        
-                        # Создаем сокращенное название
-                        short_name = self._create_short_name(team_name) if team_name != "Bye" else "Bye"
-                        
-                        ET.SubElement(participants, f"round_0_team_{i}_name").text = team_name
-                        ET.SubElement(participants, f"round_0_team_{i}_ShortName").text = short_name
-
-                # 2. Обрабатываем матчи по раундам
-                if bracket_data.get("DrawData"):
-                    # Группируем матчи по номеру раунда из данных
-                    matches_by_round = {}
-                    
-                    for round_matches in bracket_data["DrawData"]:
-                        for match_data in round_matches:
-                            if match_data:
-                                # Получаем номер раунда из данных матча
-                                round_number = match_data.get("Round", 1)
-                                if round_number not in matches_by_round:
-                                    matches_by_round[round_number] = []
-                                matches_by_round[round_number].append(match_data)
-
-                    # Обрабатываем матчи сгруппированные по раундам
-                    for round_number in sorted(matches_by_round.keys()):
-                        round_matches = matches_by_round[round_number]
-
-                        match_counter = 1
-                        for match_data in round_matches:
-                            match_view_model = match_data.get("MatchViewModel", {})
-                            prefix = f"round_{round_number}_{match_counter}"
-
-                            # Корт
-                            ET.SubElement(participants, f"{prefix}_court").text = match_data.get("CourtName", "")
-
-                            # Статус матча
-                            is_played = match_view_model.get("IsPlayed", False)
-                            has_score = match_view_model.get("HasScore", False)
-                            cancellation_status = match_data.get("CancellationStatus", "")
-                            winner_id = match_data.get("WinnerParticipantId")
-                            
-                            ET.SubElement(participants, f"{prefix}_is_played").text = str(is_played)
-                            ET.SubElement(participants, f"{prefix}_has_score").text = str(has_score)
-                            ET.SubElement(participants, f"{prefix}_cancellation_status").text = str(cancellation_status)
-
-                            # ОБРАБОТКА РАЗЛИЧНЫХ СЦЕНАРИЕВ
-                            if is_played and has_score:
-                                # 1. Обычный сыгранный матч со счетом
-                                if winner_id:
-                                    winning_team = self._find_winner_team_name(match_data, winner_id)
-                                    ET.SubElement(participants, f"{prefix}_team").text = winning_team
-                                    short_name = self._create_short_name(winning_team)
-                                    ET.SubElement(participants, f"{prefix}_Shortteam").text = short_name
-
-                                    # Имена игроков победившей команды
-                                    first_player_name, second_player_name = self._get_winner_player_names(match_data, winner_id)
-                                    ET.SubElement(participants, f"{prefix}_player1_name").text = first_player_name
-                                    ET.SubElement(participants, f"{prefix}_player2_name").text = second_player_name
-
-                                # Счет
-                                score_data = match_view_model.get("Score", {})
-                                score_summary = self._format_score_summary(score_data)
-                                sets_summary = self._format_sets_summary(score_data)
-
-                                ET.SubElement(participants, f"{prefix}_score").text = score_summary
-                                ET.SubElement(participants, f"{prefix}_sets_summary").text = sets_summary
-                                ET.SubElement(participants, f"{prefix}_match_type").text = "normal"
-
-                            elif is_played and not has_score:
-                                if winner_id:
-                                    winning_team = self._find_winner_team_name(match_data, winner_id)
-                                    ET.SubElement(participants, f"{prefix}_team").text = winning_team
-                                    short_name = self._create_short_name(winning_team)
-                                    ET.SubElement(participants, f"{prefix}_Shortteam").text = short_name
-
-                                    # Имена игроков победившей команды
-                                    first_player_name, second_player_name = self._get_winner_player_names(match_data, winner_id)
-                                    ET.SubElement(participants, f"{prefix}_player1_name").text = first_player_name
-                                    ET.SubElement(participants, f"{prefix}_player2_name").text = second_player_name
-
-                                    # Указываем что это walkover
-                                    if "W.O." in cancellation_status.upper() or "WALKOVER" in cancellation_status.upper():
-                                        ET.SubElement(participants, f"{prefix}_score").text = "W.O."
-                                        ET.SubElement(participants, f"{prefix}_sets_summary").text = "Walkover"
-                                        ET.SubElement(participants, f"{prefix}_match_type").text = "walkover"
-                                    else:
-                                        ET.SubElement(participants, f"{prefix}_score").text = "●"
-                                        ET.SubElement(participants, f"{prefix}_sets_summary").text = "Без игры"
-                                        ET.SubElement(participants, f"{prefix}_match_type").text = "forfeit"
-                                else:
-                                    # Нет информации о победителе
-                                    ET.SubElement(participants, f"{prefix}_team").text = ""
-                                    ET.SubElement(participants, f"{prefix}_score").text = "W.O."
-                                    ET.SubElement(participants, f"{prefix}_sets_summary").text = ""
-                                    ET.SubElement(participants, f"{prefix}_match_type").text = "walkover"
-
-                            elif not is_played and not has_score:
-                                # 3. Матч не сыгран - проверяем на Bye
-                                bye_winner = self._check_bye_advancement(match_data)
-
-                                if bye_winner:
-                                    # Один из участников Bye - автоматически проходит другой
-                                    ET.SubElement(participants, f"{prefix}_team").text = bye_winner["team_name"]
-                                    short_name = self._create_short_name(bye_winner["team_name"])
-                                    ET.SubElement(participants, f"{prefix}_Shortteam").text = short_name
-                                    ET.SubElement(participants, f"{prefix}_player1_name").text = bye_winner["first_player"]
-                                    ET.SubElement(participants, f"{prefix}_player2_name").text = bye_winner["second_player"]
-                                    ET.SubElement(participants, f"{prefix}_score").text = "●"
-                                    ET.SubElement(participants, f"{prefix}_sets_summary").text = "Проходит без игры"
-                                    ET.SubElement(participants, f"{prefix}_match_type").text = "bye"
-                                else:
-                                    # Обычный несыгранный матч
-                                    ET.SubElement(participants, f"{prefix}_team").text = ""
-                                    ET.SubElement(participants, f"{prefix}_player1_name").text = ""
-                                    ET.SubElement(participants, f"{prefix}_score").text = ""
-                                    ET.SubElement(participants, f"{prefix}_sets_summary").text = ""
-                                    ET.SubElement(participants, f"{prefix}_match_type").text = "pending"
-
-                            else:
-                                # 4. Другие случаи - пустые поля
-                                ET.SubElement(participants, f"{prefix}_team").text = ""
-                                ET.SubElement(participants, f"{prefix}_player1_name").text = ""
-                                ET.SubElement(participants, f"{prefix}_score").text = ""
-                                ET.SubElement(participants, f"{prefix}_sets_summary").text = ""
-                                ET.SubElement(participants, f"{prefix}_match_type").text = "unknown"
-
-                            match_counter += 1
-
-    def _check_bye_advancement(self, match_data: Dict) -> Optional[Dict]:
-        """Проверяет есть ли в матче Bye и возвращает информацию о проходящей команде"""
-        challenger_data = match_data.get("ChallengerParticipant", {})
-        challenged_data = match_data.get("ChallengedParticipant", {})
-        
-        challenger_team = self._get_team_name_from_players(
-            challenger_data.get("FirstPlayer", {}),
-            challenger_data.get("SecondPlayer", {})
-        )
-        
-        challenged_team = self._get_team_name_from_players(
-            challenged_data.get("FirstPlayer", {}),
-            challenged_data.get("SecondPlayer", {})
-        )
-        
-        # Если challenger это Bye, то проходит challenged
-        if challenger_team.upper() == "BYE" or not challenger_team.strip():
-            if challenged_team and challenged_team.upper() != "BYE":
-                return {
-                    "team_name": challenged_team,
-                    "first_player": challenged_data.get("FirstPlayer", {}).get("Name", ""),
-                    "second_player": challenged_data.get("SecondPlayer", {}).get("Name", "")
-                }
-        
-        # Если challenged это Bye, то проходит challenger
-        elif challenged_team.upper() == "BYE" or not challenged_team.strip():
-            if challenger_team and challenger_team.upper() != "BYE":
-                return {
-                    "team_name": challenger_team,
-                    "first_player": challenger_data.get("FirstPlayer", {}).get("Name", ""),
-                    "second_player": challenger_data.get("SecondPlayer", {}).get("Name", "")
-                }
-        
-        return None
-
-    def _get_winner_player_names(self, match_data: Dict, winner_id: int) -> tuple:
-        """Возвращает имена игроков победившей команды"""
-        challenger_data = match_data.get("ChallengerParticipant", {})
-        challenged_data = match_data.get("ChallengedParticipant", {})
-        
-        if challenger_data.get("EventParticipantId") == winner_id:
-            first_player_name = challenger_data.get("FirstPlayer", {}).get("Name", "")
-            second_player_name = challenger_data.get("SecondPlayer", {}).get("Name", "")
-        elif challenged_data.get("EventParticipantId") == winner_id:
-            first_player_name = challenged_data.get("FirstPlayer", {}).get("Name", "")
-            second_player_name = challenged_data.get("SecondPlayer", {}).get("Name", "")
-        else:
-            first_player_name = ""
-            second_player_name = ""
-        
-        return first_player_name, second_player_name
-
-    def _create_short_name(self, full_name: str) -> str:
-        """Создает сокращенное имя: первая буква + точка + фамилия"""
-        if not full_name or "/" not in full_name:
-            return full_name
-        
-        parts = full_name.split("/")
-        short_parts = []
-        
-        for part in parts:
-            part = part.strip()
-            if " " in part:
-                name_parts = part.split(" ")
-                first_name = name_parts[0].strip()
-                last_name = " ".join(name_parts[1:]).strip()
-                if first_name and last_name:
-                    short_name = f"{last_name.replace(' ', '')}"
-                    short_parts.append(short_name)
-                else:
-                    short_parts.append(part)
-            else:
-                short_parts.append(part)
-        
-        return "/".join(short_parts)
-
-    def _find_winner_team_name(self, match_data: Dict, winner_id: int) -> str:
-
-        """Находит название команды-победителя по ID"""
-        challenger_data = match_data.get("ChallengerParticipant", {})
-        challenged_data = match_data.get("ChallengedParticipant", {})
-        
-        if challenger_data.get("EventParticipantId") == winner_id:
-            return self._get_team_name_from_players(
-                challenger_data.get("FirstPlayer", {}),
-                challenger_data.get("SecondPlayer", {})
-            )
-        elif challenged_data.get("EventParticipantId") == winner_id:
-            return self._get_team_name_from_players(
-                challenged_data.get("FirstPlayer", {}),
-                challenged_data.get("SecondPlayer", {})
-            )
-        
-        return ""
-
-    def _find_game(self, match_data: Dict, winner_id: int) -> str:
-                        #{ 'class': "match-result " + status_class, 'lost-team': short_team_lost, 'winner-team' : short_team, 'sets-info' : sets_summary, 'match-score': score_summary, 'Id': winner_id}
-        """Находит название команды-победителя по ID"""
-     
-        challenger_data = match_data.get("ChallengerParticipant", {})
-        challenged_data = match_data.get("ChallengedParticipant", {})
-        match_status = self._get_match_status(match_data)
-        ger = {}
-        ged = {}
-        win = {}
-        lost = {}
-
-        if challenger_data.get("EventParticipantId") != winner_id:
-            lost = self._get_team_name_from_players(  challenger_data.get("FirstPlayer", {}),   challenger_data.get("SecondPlayer", {}))
-            ger = {'status': 'lost', 'team': self._create_short_name(lost) }
-            
-        elif challenged_data.get("EventParticipantId") != winner_id:
-            lost = self._get_team_name_from_players(  challenged_data.get("FirstPlayer", {}),   challenged_data.get("SecondPlayer", {}))
-            ged = {'status': 'lost', 'team': self._create_short_name(lost)}
-            
-        if challenger_data.get("EventParticipantId") == winner_id:
-            win = self._get_team_name_from_players(  challenger_data.get("FirstPlayer", {}),   challenger_data.get("SecondPlayer", {}))
-            ger = {'status': 'winer', 'team': self._create_short_name(win)}
-            
-        elif challenged_data.get("EventParticipantId") == winner_id:
-            win = self._get_team_name_from_players(  challenged_data.get("FirstPlayer", {}),   challenged_data.get("SecondPlayer", {}))
-            ged = {'status': 'winer', 'team': self._create_short_name(win)}
-        
-        
-        return {'ger': ger, 'ged': ged, 'status_class': match_status, 'lost': lost, 'win':win}
-
-    def _get_team_name_from_players(self, first_player: Dict, second_player: Dict) -> str:
-        """Формирует название команды из имен игроков"""
-        names = []
-        if first_player and first_player.get("Name"):
-            names.append(first_player["Name"])
-        if second_player and second_player.get("Name"):
-            names.append(second_player["Name"])
-        return "/".join(names)
-
-    def _format_score_summary(self, score_data: Dict) -> str:
-        """Форматирует итоговый счет"""
-        if not score_data:
-            return ""
-        
-        first_score = score_data.get("FirstParticipantScore", 0)
-        second_score = score_data.get("SecondParticipantScore", 0)
-        return f"{first_score}-{second_score}"
-
-    def _format_sets_summary(self, score_data: Dict) -> str:
-        """Форматирует детальный счет по сетам"""
-        if not score_data or not score_data.get("DetailedScoring"):
-            return ""
-        
-        sets_summary = []
-        for i, set_data in enumerate(score_data["DetailedScoring"]):
-            first_score = set_data.get("FirstParticipantScore", 0)
-            second_score = set_data.get("SecondParticipantScore", 0)
-            sets_summary.append(f"({first_score}-{second_score})")
-        
-        return " ".join(sets_summary)
-
-    def generate_court_score_xml(self, court_data: Dict, tournament_data: Dict = None) -> str:
-        """Генерирует упрощенный XML для счета на конкретном корте с поддержкой следующего матча"""
-        root = ET.Element("templateData")
-        
-        if tournament_data:
-            metadata = tournament_data.get("metadata", {})
-        
-        # Базовая информация о корте
-        ET.SubElement(root, "courtName").text = court_data.get("court_name", "Корт")
-        ET.SubElement(root, "courtStatus").text = court_data.get("event_state", "")
-        
-        current_class = court_data.get("current_class_name") or court_data.get("class_name", "")
-        if current_class:
-            ET.SubElement(root, "currentClassName").text = current_class
-            ET.SubElement(root, "currentMatchState").text = court_data.get("current_match_state", "")
-            
-            # Дополнительная информация о текущем матче
-            if court_data.get("current_duration_seconds"):
-                ET.SubElement(root, "currentDurationSeconds").text = str(court_data["current_duration_seconds"])
-            if court_data.get("current_is_winner_first") is not None:
-                ET.SubElement(root, "currentWinnerFirst").text = str(court_data["current_is_winner_first"])
-        
-        team1_players = court_data.get("current_first_participant", court_data.get("first_participant", []))
-        if team1_players:
-            for i, player in enumerate(team1_players, 1):
-                ET.SubElement(root, f"player{i}FirstName").text = player.get("firstName", "")
-                ET.SubElement(root, f"player{i}MiddleName").text = player.get("middleName", "")
-                ET.SubElement(root, f"player{i}LastName").text = player.get("lastName", "")
-                ET.SubElement(root, f"player{i}FullName").text = player.get("fullName", "")
-                ET.SubElement(root, f"player{i}LastNameShort").text = player.get("lastNameShort", "")
-                ET.SubElement(root, f"player{i}InitialLastName").text = player.get("initialLastName", "")
-        else:
-            for i in range(1, 5):
-                ET.SubElement(root, f"player{i}FirstName").text = ''
-                ET.SubElement(root, f"player{i}MiddleName").text = ''
-                ET.SubElement(root, f"player{i}LastName").text = ''
-                ET.SubElement(root, f"player{i}FullName").text = ''
-                ET.SubElement(root, f"player{i}LastNameShort").text = ''
-                ET.SubElement(root, f"player{i}InitialLastName").text = ''
-        
-        team2_players = court_data.get("current_second_participant", court_data.get("second_participant", []))
-        if team2_players:
-            for i, player in enumerate(team2_players, 1):
-                player_num = i + 2  # Команда 2 начинается с player3, player4
-                ET.SubElement(root, f"player{player_num}FirstName").text = player.get("firstName", "")
-                ET.SubElement(root, f"player{player_num}MiddleName").text = player.get("middleName", "")
-                ET.SubElement(root, f"player{player_num}LastName").text = player.get("lastName", "")
-                ET.SubElement(root, f"player{player_num}FullName").text = player.get("fullName", "")
-                ET.SubElement(root, f"player{player_num}LastNameShort").text = player.get("lastNameShort", "")
-                ET.SubElement(root, f"player{player_num}InitialLastName").text = player.get("initialLastName", "")                
-        
-        # Счет текущего матча
-        ET.SubElement(root, "team1Score").text = str(court_data.get("current_first_participant_score", court_data.get("first_participant_score", 0)))
-        ET.SubElement(root, "team2Score").text = str(court_data.get("current_second_participant_score", court_data.get("second_participant_score", 0)))
-        
-        # Детальный счет по сетам
-        detailed_result = court_data.get("current_detailed_result", court_data.get("detailed_result", []))
-        for i, set_data in enumerate(detailed_result, 1):
-            ET.SubElement(root, f"set{i}Team1").text = str(set_data.get("firstParticipantScore", 0))
-            ET.SubElement(root, f"set{i}Team2").text = str(set_data.get("secondParticipantScore", 0))
-            if set_data.get("loserTiebreak"):
-                ET.SubElement(root, f"set{i}LoserTiebreak").text = str(set_data["loserTiebreak"])
-        
-        # Форматированные названия команд с сокращениями 
-        if team1_players:
-            team1_shorts = [p.get("lastNameShort", "") for p in team1_players if p.get("lastNameShort")]
-            ET.SubElement(root, "team1NamesShort").text = ("/".join(team1_shorts)).replace(" ", "")
-            
-            team1_initials = [p.get("initialLastName", "") for p in team1_players if p.get("initialLastName")]
-            ET.SubElement(root, "team1NamesInitial").text = ("/".join(team1_initials)).replace(" ", "")
-            
-            team1_full = [p.get("fullName", "") for p in team1_players if p.get("fullName")]
-            ET.SubElement(root, "team1NamesFull").text = "/".join(team1_full)
-        else:
-            ET.SubElement(root, "team1NamesShort").text = ''
-            ET.SubElement(root, "team1NamesInitial").text = ''
-            ET.SubElement(root, "team1NamesFull").text = ''
-        
-        if team2_players:
-            team2_shorts = [p.get("lastNameShort", "") for p in team2_players if p.get("lastNameShort")]
-            ET.SubElement(root, "team2NamesShort").text = ("/".join(team2_shorts)).replace(" ", "")
-            
-            team2_initials = [p.get("initialLastName", "") for p in team2_players if p.get("initialLastName")]
-            ET.SubElement(root, "team2NamesInitial").text = ("/".join(team2_initials)).replace(" ", "")
-            
-            team2_full = [p.get("fullName", "") for p in team2_players if p.get("fullName")]
-            ET.SubElement(root, "team2NamesFull").text = "/".join(team2_full)
-        else:
-            ET.SubElement(root, "team2NamesShort").text = ''
-            ET.SubElement(root, "team2NamesInitial").text = ''
-            ET.SubElement(root, "team2NamesFull").text = ''
-        
-        if court_data.get("next_class_name"):
-            ET.SubElement(root, "nextClassName").text = court_data["next_class_name"]
-            ET.SubElement(root, "nextStartTime").text = court_data.get("next_start_time", "")
-            ET.SubElement(root, "nextScheduledTime").text = court_data.get("next_scheduled_time", "")
-            ET.SubElement(root, "nextMatchState").text = court_data.get("next_match_state", "")
-            
-            # Участники следующего матча - команда 1
-            next_team1 = court_data.get("next_first_participant", [])
-            if next_team1:
-                for i, player in enumerate(next_team1, 1):
-                    ET.SubElement(root, f"nextPlayer{i}FirstName").text = player.get("firstName", "")
-                    ET.SubElement(root, f"nextPlayer{i}MiddleName").text = player.get("middleName", "")
-                    ET.SubElement(root, f"nextPlayer{i}LastName").text = player.get("lastName", "")
-                    ET.SubElement(root, f"nextPlayer{i}FullName").text = player.get("fullName", "")
-                    ET.SubElement(root, f"nextPlayer{i}LastNameShort").text = player.get("lastNameShort", "")
-                    ET.SubElement(root, f"nextPlayer{i}InitialLastName").text = player.get("initialLastName", "")
-            
-            # Участники следующего матча - команда 2
-            next_team2 = court_data.get("next_second_participant", [])
-            if next_team2:
-                for i, player in enumerate(next_team2, 1):
-                    player_num = i + 2  # Команда 2 начинается с nextPlayer3, nextPlayer4
-                    ET.SubElement(root, f"nextPlayer{player_num}FirstName").text = player.get("firstName", "")
-                    ET.SubElement(root, f"nextPlayer{player_num}MiddleName").text = player.get("middleName", "")
-                    ET.SubElement(root, f"nextPlayer{player_num}LastName").text = player.get("lastName", "")
-                    ET.SubElement(root, f"nextPlayer{player_num}FullName").text = player.get("fullName", "")
-                    ET.SubElement(root, f"nextPlayer{player_num}LastNameShort").text = player.get("lastNameShort", "")
-                    ET.SubElement(root, f"nextPlayer{player_num}InitialLastName").text = player.get("initialLastName", "")
-            
-            # Форматированные названия следующих команд
-            if next_team1:
-                next_team1_shorts = [p.get("lastNameShort", "") for p in next_team1 if p.get("lastNameShort")]
-                ET.SubElement(root, "nextTeam1NamesShort").text = ("/".join(next_team1_shorts)).replace(" ", "")
-                
-                next_team1_initials = [p.get("initialLastName", "") for p in next_team1 if p.get("initialLastName")]
-                ET.SubElement(root, "nextTeam1NamesInitial").text = ("/".join(next_team1_initials)).replace(" ", "")
-                
-                next_team1_full = [p.get("fullName", "") for p in next_team1 if p.get("fullName")]
-                ET.SubElement(root, "nextTeam1NamesFull").text = "/".join(next_team1_full)
-            
-            if next_team2:
-                next_team2_shorts = [p.get("lastNameShort", "") for p in next_team2 if p.get("lastNameShort")]
-                ET.SubElement(root, "nextTeam2NamesShort").text = ("/".join(next_team2_shorts)).replace(" ", "")
-                
-                next_team2_initials = [p.get("initialLastName", "") for p in next_team2 if p.get("initialLastName")]
-                ET.SubElement(root, "nextTeam2NamesInitial").text = ("/".join(next_team2_initials)).replace(" ", "")
-                
-                next_team2_full = [p.get("fullName", "") for p in next_team2 if p.get("fullName")]
-                ET.SubElement(root, "nextTeam2NamesFull").text = "/".join(next_team2_full)
-        else:
-            ET.SubElement(root, "nextClassName").text = ''
-            ET.SubElement(root, "nextStartTime").text = ''
-            ET.SubElement(root, "nextScheduledTime").text = ''
-            ET.SubElement(root, "nextMatchState").text = ''
-            
-            for i in range(1, 5):
-                    ET.SubElement(root, f"nextPlayer{i}FirstName").text = ''
-                    ET.SubElement(root, f"nextPlayer{i}MiddleName").text = ''
-                    ET.SubElement(root, f"nextPlayer{i}LastName").text = ''
-                    ET.SubElement(root, f"nextPlayer{i}FullName").text = ''
-                    ET.SubElement(root, f"nextPlayer{i}LastNameShort").text = ''
-                    ET.SubElement(root, f"nextPlayer{i}InitialLastName").text = ''
-            
-            ET.SubElement(root, "nextTeam1NamesShort").text = ''
-            ET.SubElement(root, "nextTeam1NamesInitial").text = ''
-            ET.SubElement(root, "nextTeam1NamesFull").text = ''
-            ET.SubElement(root, "nextTeam2NamesShort").text = ''
-            ET.SubElement(root, "nextTeam2NamesInitial").text = ''
-            ET.SubElement(root, "nextTeam2NamesFull").text = ''
-        
-        # Время обновления
-        ET.SubElement(root, "updated").text = datetime.now().strftime("%Y-%m-%dT%H:%M:%S")
-        
-        return self._prettify_xml(root)
-
-    def generate_schedule_xml(self, tournament_data: Dict) -> str:
-        """Генерирует XML для расписания матчей турнира"""
-        root = ET.Element("templateData")
-        
-        # Метаинформация о турнире
-        metadata = tournament_data.get("metadata", {})
-        tournament = ET.SubElement(root, "tournament")
-        ET.SubElement(tournament, "id").text = str(tournament_data.get("tournament_id", ""))
-        ET.SubElement(tournament, "name").text = metadata.get("name", "Неизвестный турнир")
-        ET.SubElement(tournament, "sport").text = self._get_sport_name(metadata.get("sport", 5))
-        ET.SubElement(tournament, "country").text = self._get_country_name(metadata.get("country"))
-        if metadata.get("featureImage"):
-            ET.SubElement(tournament, "banner").text = metadata["featureImage"]
-        
-        # Даты турнира
-        dates = tournament_data.get("dates", [])
-        if dates:
-            dates_elem = ET.SubElement(root, "dates")
-            ET.SubElement(dates_elem, "count").text = str(len(dates))
-            for i, date in enumerate(dates, 1):
-                ET.SubElement(dates_elem, f"date_{i}").text = str(date)
-        
-        # Расписание на основе данных court_usage
-        schedule = ET.SubElement(root, "schedule")
-        court_usage = tournament_data.get("court_usage")
-        
-        # Отладочная информация
-        logger.info(f"generate_schedule_xml: court_usage type = {type(court_usage)}")
-        if court_usage:
-            logger.info(f"generate_schedule_xml: court_usage length = {len(court_usage) if isinstance(court_usage, (list, dict)) else 'not list/dict'}")
-        
-        if court_usage and isinstance(court_usage, list):
-            # Обрабатываем массив матчей из запроса №6
-            logger.info(f"Обрабатываем {len(court_usage)} матчей из court_usage")
-            
-            # Группируем матчи по кортам
-            courts_matches = {}
-            for match in court_usage:
-                if not isinstance(match, dict):
-                    continue
-                    
-                court_id = str(match.get("CourtId", ""))
-                if court_id not in courts_matches:
-                    courts_matches[court_id] = []
-                courts_matches[court_id].append(match)
-            
-            logger.info(f"Найдено матчей по кортам: {[(k, len(v)) for k, v in courts_matches.items()]}")
-
-            # Генерируем XML для каждого корта
-            for court_id, matches in courts_matches.items():
-                court_elem = ET.SubElement(schedule, "court")
-                ET.SubElement(court_elem, "id").text = court_id
-                ET.SubElement(court_elem, "name").text = f"Корт {court_id}"
-
-                # Сортируем матчи по времени
-                sorted_matches = sorted(matches, key=lambda x: x.get("MatchDate", ""))
-
-                matches_elem = ET.SubElement(court_elem, "matches")
-                ET.SubElement(matches_elem, "count").text = str(len(sorted_matches))
-
-                for i, match in enumerate(sorted_matches, 1):
-                    match_elem = ET.SubElement(matches_elem, f"match_{i}")
-
-                    # Основная информация о матче
-                    ET.SubElement(match_elem, "id").text = str(match.get("TournamentMatchId", ""))
-                    ET.SubElement(match_elem, "challenge_id").text = str(match.get("ChallengeId", ""))
-                    ET.SubElement(match_elem, "match_date").text = match.get("MatchDate", "")
-                    ET.SubElement(match_elem, "duration").text = str(match.get("Duration", 30))
-                    ET.SubElement(match_elem, "pool_name").text = match.get("PoolName", "")
-                    ET.SubElement(match_elem, "round").text = str(match.get("Round", 1))
-                    ET.SubElement(match_elem, "match_order").text = str(match.get("MatchOrder", 0))
-
-                    # Участники
-                    ET.SubElement(match_elem, "challenger_name").text = match.get("ChallengerName", "")
-                    ET.SubElement(match_elem, "challenged_name").text = match.get("ChallengedName", "")
-                    ET.SubElement(match_elem, "challenger_individual").text = match.get("ChallengerIndividualName", "")
-                    ET.SubElement(match_elem, "challenged_individual").text = match.get("ChallengedIndividualName", "")
-
-                    # Результаты
-                    ET.SubElement(match_elem, "challenger_result").text = str(match.get("ChallengerResult", ""))
-                    ET.SubElement(match_elem, "challenged_result").text = str(match.get("ChallengedResult", ""))
-
-                    # Статус матча
-                    ET.SubElement(match_elem, "is_team_match").text = str(match.get("IsPartOfTeamMatch", False))
-                    ET.SubElement(match_elem, "is_final").text = str(match.get("IsFinal", False))
-                    ET.SubElement(match_elem, "is_semifinal").text = str(match.get("IsSemiFinal", False))
-                    ET.SubElement(match_elem, "is_quarterfinal").text = str(match.get("IsQuarterFinal", False))
-                    ET.SubElement(match_elem, "consolation").text = str(match.get("Consolation", 0))
-
-                    # Время начала 
-                    match_date = match.get("MatchDate", "")
-                    if match_date:
-                        try:
-                            from datetime import datetime as dt
-                            dt_obj = dt.fromisoformat(match_date.replace('T', ' ').replace('Z', ''))
-                            ET.SubElement(match_elem, "start_time").text = dt_obj.strftime("%H:%M")
-                            ET.SubElement(match_elem, "date_formatted").text = dt_obj.strftime("%d.%m.%Y")
-                        except:
-                            ET.SubElement(match_elem, "start_time").text = ""
-                            ET.SubElement(match_elem, "date_formatted").text = ""
-
-        else:
-            logger.warning(f"court_usage отсутствует или имеет неверный тип: {type(court_usage)}")
-            # Fallback - используем базовую информацию о кортах
-            courts = tournament_data.get("courts", [])
-            if courts:
-                for court in courts:
-                    if not isinstance(court, dict):
-                        continue
-
-                    court_elem = ET.SubElement(schedule, "court")
-                    court_id = court.get("Item1", "")
-                    court_name = court.get("Item2", f"Корт {court_id}")
-                    
-                    ET.SubElement(court_elem, "id").text = str(court_id)
-                    ET.SubElement(court_elem, "name").text = court_name
-
-                    # Заглушка для матчей
-                    matches_elem = ET.SubElement(court_elem, "matches")
-                    ET.SubElement(matches_elem, "count").text = "0"
-                    ET.SubElement(matches_elem, "note").text = "Данные расписания не загружены"
-
-        # Дополнительная информация
-        info_elem = ET.SubElement(root, "info")
-        total_matches = len(court_usage) if court_usage and isinstance(court_usage, list) else 0
-        ET.SubElement(info_elem, "total_matches").text = str(total_matches)
-        ET.SubElement(info_elem, "total_courts").text = str(len(tournament_data.get("courts", [])))
-
-        # Время генерации
-        ET.SubElement(root, "generated").text = datetime.now().strftime("%Y-%m-%dT%H:%M:%S")
-        ET.SubElement(root, "type").text = "schedule"
-        
-        return self._prettify_xml(root)
-
-    def _add_error_xml(self, root: ET.Element, error_message: str):
-        """Добавляет информацию об ошибке в XML"""
-        error_elem = ET.SubElement(root, "error")
-        ET.SubElement(error_elem, "message").text = str(error_message)
-        ET.SubElement(error_elem, "timestamp").text = datetime.now().strftime("%Y-%m-%dT%H:%M:%S")
-        ET.SubElement(error_elem, "type").text = "data_processing_error"
-
-    def generate_schedule_html(self, tournament_data: Dict, target_date: str = None) -> str:
-        """Генерирует HTML для расписания матчей с временной шкалой и позиционированием"""
-        # Метаинформация о турнире
-        metadata = tournament_data.get("metadata", {})
-        tournament_name = metadata.get("name", "Неизвестный турнир")
-        # Получаем расписание
-        court_usage = tournament_data.get("court_usage")
-
-        if not court_usage or not isinstance(court_usage, list):
-            return self._generate_empty_schedule_html(tournament_name, "Данные расписания не загружены")
-
-        # Получаем информацию о кортах из tournaments.courts
-        courts_info = tournament_data.get("courts", [])
-        court_names_map = {}
-        for court in courts_info:
-            if isinstance(court, dict) and court.get("Item1") and court.get("Item2"):
-                court_id = str(court["Item1"])
-                court_name = court["Item2"]
-                court_names_map[court_id] = court_name
-
-        from datetime import datetime as dt
-        if not target_date:
-            target_date = dt.now().strftime("%d.%m.%Y")
-        
-        # Группируем матчи по кортам и фильтруем по дате
-        courts_matches = {}
-        all_matches = []  # Все матчи для общей нумерации
-        
-        for match in court_usage:
-            if not isinstance(match, dict):
-                continue
-                
-            match_date = match.get("MatchDate", "")
-            if match_date:
-                try:
-                    dt_obj = dt.fromisoformat(match_date.replace('T', ' ').replace('Z', ''))
-                    match_date_formatted = dt_obj.strftime("%d.%m.%Y")
-                    
-                    # Фильтруем только матчи на нужную дату
-                    if match_date_formatted != target_date:
-                        continue
-                        
-                    court_id = str(match.get("CourtId", ""))
-                    court_name = court_names_map.get(court_id, f"Корт {court_id}")
-                    
-                    # Добавляем время начала для сортировки и позиционирования
-                    match["start_time"] = dt_obj.strftime("%H:%M")
-                    match["date_formatted"] = match_date_formatted
-                    match["court_name"] = court_name
-                    match["datetime_obj"] = dt_obj
-                    
-                    all_matches.append(match)
-                    
-                    if court_name not in courts_matches:
-                        courts_matches[court_name] = []
-                    courts_matches[court_name].append(match)
-                    
-                except Exception as e:
-                    continue
-        
-        if not courts_matches:
-            return self._generate_empty_schedule_html(tournament_name, f"Нет матчей на {target_date}")
-
-        # Сортируем матчи в каждом корте по времени и присваиваем номера для каждого корта отдельно
-        for court_name in courts_matches:
-            courts_matches[court_name].sort(key=lambda x: x.get("datetime_obj"))
-            # Присваиваем номера матчей для каждого корта отдельно
-            for i, match in enumerate(courts_matches[court_name], 1):
-                match["episode_number"] = i
-
-        
-        # Создаем временную шкалу
-        time_slots = self._generate_time_slots(all_matches)
-        
-        # Генерируем HTML
-        html_content = f'''<!DOCTYPE html>
-                        <html lang="ru">
-                        <head>
-                            <meta charset="UTF-8">
-                            <meta name="viewport" content="width=device-width, initial-scale=1.0">
-                            <title>Расписание матчей - {tournament_name}</title>
-                            <link rel="stylesheet" href="/static/css/schedule.css">
-                            <script>
-                                setInterval(function() {{
-                                    location.reload();
-                                }}, 30000);
-                            </script>
-                        </head>
-                        <body>
-                            <div class="schedule-container">
-                                <div class="header">
-                                    <h1 class="tournament-title">{tournament_name}</h1>
-                                    <h2 class="date-title">{target_date}</h2></div>
-                                <div class="main-grid">
-                                    ''' #<div class="time-scale">
-        
-        # Генерируем временную шкалу
-        #for time_slot in time_slots:
-        
-        html_content += '''
-            </div>
-            
-            <div class="courts-container">
-                <div class="courts-header">'''
-        
-        # Заголовки кортов
-        for court_name in sorted(courts_matches.keys()):
-            html_content += f'''
-                    <div class="court-header">
-                        <h3>{court_name}</h3>
-                    </div>'''
-        
-        html_content += '''
-                </div>
-                
-                <div class="matches-grid">'''
-        
-        # Столбцы кортов с позиционированными матчами
-        for court_name in sorted(courts_matches.keys()):
-            matches = courts_matches[court_name]
-            
-            html_content += f'''
-                    <div class="court-column">'''
-            
-            # Генерируем матчи с абсолютным позиционированием по времени
-            for match in matches:
-                match_status = self._get_match_status(match)
-                status_class = self._get_status_class(match_status)
-                
-                pool_name = match.get("PoolName", "")
-                challenger_name = match.get("ChallengerName", "TBD")
-                challenged_name = match.get("ChallengedName", "TBD")
-                episode_number = match.get("episode_number", 1)
-                
-                # Результаты матча
-                challenger_result = match.get("ChallengerResult", "")
-                challenged_result = match.get("ChallengedResult", "")
-                
-                result_text = ""
-                if challenger_result and challenged_result:
-                    result_text = f"{challenger_result} - {challenged_result}"
-                else:
-                    result_text = "0 - 0"
-                
-                # Цвет группы
-                group_class = self._get_group_class(pool_name)
-                
-                # Форматируем названия команд в одну строку
-                teams_text = f"{challenger_name} vs {challenged_name}"
-                
-                # Вычисляем позицию по времени
-                position_top = self._calculate_time_position(match, time_slots)
-                
-                html_content += f'''
-                        <div class="match-item {status_class}" style="top: {position_top}px;">
-                            <div class="match-number">{episode_number}</div>
-                            <div class="match-content">
-                                
-                                <div class="match-info">
-                                    <div class="match-group-horizontal {group_class}">{pool_name}</div>
-                                    <div class="match-teams-horizontal">{teams_text}</div>
-                                    
-                                </div>
-                                <div class="match-result-horizontal">{result_text}</div>
-                                <div class="tilted-square"></div>
-                            </div>
-                            
-                        </div>'''
-            
-            html_content += '''
-                    </div>'''
-        
-        html_content += '''
-                                    </div>
-                                </div>
-                            </div>
-                        </div>
-                    </body>
-                    </html>'''
-        return html_content
-
-    def _generate_empty_schedule_html(self, tournament_name: str, message: str) -> str:
-        """Генерирует пустую HTML страницу расписания"""
-        return f'''<!DOCTYPE html>
-                <html lang="ru">
-                <head>
-                    <meta charset="UTF-8">
-                    <meta name="viewport" content="width=device-width, initial-scale=1.0">
-                    <title>Расписание матчей - {tournament_name}</title>
-                    <link rel="stylesheet" href="/static/css/schedule.css">
-                            <script>
-                                setInterval(function() {{
-                                    location.reload();
-                                }}, 30000);
-                            </script>
-                </head>
-                <body>
-                    <div class="schedule-container">
-                        <div class="header">
-                            <h1 class="tournament-title">{tournament_name}</h1>
-                        </div>
-                        <div class="empty-message">
-                            <p>{message}</p>
-                        </div>
-                    </div>
-                </body>
-                </html>'''
-
-    def _generate_time_slots(self, matches: list) -> list:
-        """Генерирует временные слоты на основе матчей"""
-        if not matches:
-            return ["10:00", "11:00", "12:00", "13:00", "14:00", "15:00", "16:00", "17:00", "18:00"]
-        
-        from datetime import datetime as dt, timedelta
-        # Находим минимальное и максимальное время
-        times = []
-        for match in matches:
-            if match.get("datetime_obj"):
-                times.append(match["datetime_obj"])
-
-        logger.info(f"time -------- {times}")
-        if not times:
-            return ["10:00", "11:00", "12:00", "13:00", "14:00", "15:00", "16:00", "17:00", "18:00"]
-        
-        min_time = min(times)
-        max_time = max(times)
-        
-        # Вычисляем общий диапазон в часах
-        total_hours = (max_time - min_time).total_seconds() / 3600
-        
-        # Определяем оптимальный интервал в зависимости от диапазона
-        if total_hours <= 2:
-            interval_minutes = 15  # для коротких турниров
-        elif total_hours <= 4:
-            interval_minutes = 20  # для средних турниров
-        elif total_hours <= 8:
-            interval_minutes = 30  # для длинных турниров
-        else:
-            interval_minutes = 60  # для очень длинных турниров
-        
-        # Создаем слоты с динамическим интервалом
-        time_slots = []
-        # Начинаем за 30 минут до первого матча
-        start_time = min_time - timedelta(minutes=30)
-        start_time = start_time.replace(minute=(start_time.minute // interval_minutes) * interval_minutes, second=0, microsecond=0)
-        
-        # Заканчиваем через 30 минут после последнего матча
-        end_time = max_time + timedelta(minutes=30)
-        
-        current_time = start_time
-        while current_time <= end_time:
-            time_slots.append(current_time.strftime("%H:%M"))
-            current_time += timedelta(minutes=interval_minutes)
-        return time_slots
-    
-    def _calculate_time_position(self, match: dict, time_slots: list) -> int:
-        """Вычисляет позицию матча по времени в пикселях с улучшенным расчетом"""
-        if not match.get("datetime_obj") or not time_slots:
-            return 0
-        
-        from datetime import datetime as dt
-        
-        match_time = match["datetime_obj"]
-        
-        try:
-            base_time_str = time_slots[0]
-            base_time = dt.strptime(f"{match_time.date()} {base_time_str}", "%Y-%m-%d %H:%M")
-        except:
-            return 0
-        
-        # Вычисляем разность в минутах
-        time_diff_minutes = (match_time - base_time).total_seconds() / 60
-        
-        slot_height = 80
-        
-        # Определяем интервал между слотами на основе их количества
-        if len(time_slots) <= 1:
-            minutes_per_slot = 30
-        else:
-            # Вычисляем интервал между слотами из временной шкалы
-            try:
-                first_time = dt.strptime(f"{match_time.date()} {time_slots[0]}", "%Y-%m-%d %H:%M")
-                second_time = dt.strptime(f"{match_time.date()} {time_slots[1]}", "%Y-%m-%d %H:%M")
-                minutes_per_slot = (second_time - first_time).total_seconds() / 60
-            except:
-                minutes_per_slot = 30
-        # Пиксели на минуту
-        pixels_per_minute = slot_height / minutes_per_slot
-        position = int(time_diff_minutes * pixels_per_minute)
-        return max(0, position)
-    
-    def _get_match_status(self, match: Dict) -> str:
-        """Определяет статус матча"""
-        challenger_result = match.get("ChallengerResult", "")
-        challenged_result = match.get("ChallengedResult", "")
-        
-        if challenger_result and challenged_result:
-            return "finished"
-        # Проверяем время матча для определения активности
-        from datetime import datetime as dt
-        try:
-            match_date = match.get("MatchDate", "")
-            if match_date:
-                dt_obj = dt.fromisoformat(match_date.replace('T', ' ').replace('Z', ''))
-                now = dt.now()
-                duration = match.get("Duration", 30)  # минуты
-                
-                if dt_obj <= now <= dt_obj.replace(minute=dt_obj.minute + duration):
-                    return "active"
-                elif dt_obj > now:
-                    return "future"
-                else:
-                    return "finished"
-        except:
-            pass
-        return "future"
-    
-    def _get_status_class(self, status: str) -> str:
-        """Возвращает CSS класс для статуса"""
-        return {
-            "finished": "match-finished",
-            "active": "match-active", 
-            "future": "match-future"
-        }.get(status, "match-future")
-    
-    def _get_group_class(self, group_name: str) -> str:
-        """Возвращает CSS класс для группы на основе хеша названия"""
-        if not group_name:
-            return "match-group-1"
-        # Создаем хеш от названия группы для стабильного распределения цветов
-        hash_value = sum(ord(c) for c in group_name.upper())
-        color_number = (hash_value % 7) + 1
-        
-        return f"match-group-{color_number}"
-
-    def generate_and_save_schedule_html(self, tournament_data: Dict, target_date: str = None) -> Dict:
-        """Генерирует и сохраняет HTML файл расписания"""
-        
-        # Генерация HTML
-        html_content = self.generator.generate_schedule_html(tournament_data, target_date)
-        
-        # Определяем дату для имени файла
-        from datetime import datetime as dt
-        if not target_date:
-            target_date = dt.now().strftime("%d.%m.%Y")
-        
-        # Сохранение файла
-        safe_date = target_date.replace(".", "_")
-        filename = f"{tournament_data.get('tournament_id', 'unknown')}_schedule_{safe_date}.html"
-        filepath = f"{self.output_dir}/{filename}"
-        
-        try:
-            with open(filepath, 'w', encoding='utf-8') as f:
-                f.write(html_content)
-        except Exception as e:
-            logger.error(f"Ошибка сохранения файла {filepath}: {e}")
-            raise
-        
-        # Информация о файле
-        import os
-        if os.path.exists(filepath):
-            file_stats = os.stat(filepath)
-        else:
-            logger.error(f"Файл не найден после создания: {filepath}")
-            raise FileNotFoundError(f"Файл не создался: {filepath}")
-        
-        file_info = {
-            "id": f"schedule_html_{safe_date}",
-            "name": f"Расписание матчей HTML - {target_date}",
-            "filename": filename,
-            "url": f"/html/{filename}",
-            "size": self._format_file_size(file_stats.st_size),
-            "created": datetime.now().isoformat(),
-            "type": "html_schedule",
-            "target_date": target_date
-        }
-
-        return file_info
-
-    def generate_all_courts_xml(self, courts_data: List[Dict], tournament_data: Dict = None) -> str:
-        """Генерирует XML для всех кортов турнира"""
-        root = ET.Element("templateData")
-        
-        # Информация о турнире
-        if tournament_data:
-            metadata = tournament_data.get("metadata", {})
-            tournament = ET.SubElement(root, "tournament")
-            ET.SubElement(tournament, "id").text = str(tournament_data.get("tournament_id", ""))
-            ET.SubElement(tournament, "name").text = metadata.get("name", "Турнир")
-            ET.SubElement(tournament, "sport").text = self._get_sport_name(metadata.get("sport", 5))
-        
-        # Все корты
-        courts = ET.SubElement(root, "courts")
-        ET.SubElement(courts, "count").text = str(len(courts_data))
-        
-        for court_data in courts_data:
-            if "error" in court_data:
-                continue
-                
-            court = ET.SubElement(courts, "court")
-            ET.SubElement(court, "id").text = str(court_data.get("court_id", ""))
-            ET.SubElement(court, "name").text = court_data.get("court_name", "")
-            ET.SubElement(court, "status").text = court_data.get("event_state", "")
-            
-            if court_data.get("first_participant"):
-                team1_names = [f"{p.get('firstName', '')} {p.get('lastName', '')}".strip() 
-                              for p in court_data["first_participant"]]
-                ET.SubElement(court, "team1").text = (" / ".join(team1_names)).replace(" ", "")
-            
-            if court_data.get("second_participant"):
-                team2_names = [f"{p.get('firstName', '')} {p.get('lastName', '')}".strip() 
-                              for p in court_data["second_participant"]]
-                ET.SubElement(court, "team2").text = (" / ".join(team2_names)).replace(" ", "")
-            
-            ET.SubElement(court, "score").text = f"{court_data.get('first_participant_score', 0)}-{court_data.get('second_participant_score', 0)}"
-        
-        ET.SubElement(root, "updated").text = datetime.now().strftime("%Y-%m-%dT%H:%M:%S")
-        return self._prettify_xml(root)
-
-    def generate_elimination_html(self, tournament_data: Dict, xml_type_info: Dict) -> str:
-        """Генерирует HTML для турнирной сетки на выбывание (elimination)"""
-        # Получаем данные elimination
-        import re
-        
-        class_id = xml_type_info.get("class_id")
-        draw_index = xml_type_info.get("draw_index", 0)
-        
-        class_data = tournament_data.get("draw_data", {}).get(str(class_id), {})
-        elimination_data = class_data.get("elimination", [])
-        
-        if draw_index >= len(elimination_data):
-            return self._generate_empty_elimination_html("Нет данных турнирной сетки")
-        
-        elim_data = elimination_data[draw_index]
-        if not elim_data or "Elimination" not in elim_data:
-            return self._generate_empty_elimination_html("Неверные данные турнирной сетки")
-        
-        bracket_data = elim_data["Elimination"]
-        # Название турнира и класса
-        metadata = tournament_data.get("metadata", {})
-        tournament_name = metadata.get("name", "Турнир")
-        class_name = xml_type_info.get("class_name", "Категория")
-        stage_name = xml_type_info.get("stage_name", "Плей-офф")
-        
-        # Анализируем структуру турнира для определения количества раундов
-        rounds_data = self._analyze_elimination_structure(bracket_data)
-
-        html_content = f'''<!DOCTYPE html>
-                            <html lang="ru">
-                            <head>
-                                <meta charset="UTF-8">
-                                <meta name="viewport" content="width=device-width, initial-scale=1.0">
-                                <title>{class_name} - {stage_name}</title>
-                                <link rel="stylesheet" href="/static/css/elimination.css">
-                                                        <script>
-                                                            setInterval(function() {{
-                                                                location.reload();
-                                                            }}, 30000);
-                                                        </script>
-                            </head>
-                            <body>
-                                <div class="elimination-container">
-                                    <div class="tournament-header">
-                                        {class_name}, {stage_name}
-                                    </div>
-                                    <div class="round-column">
-                                    '''
-        
-        # Генерируем колонки для каждого раунда
-        for round_index, round_info in enumerate(rounds_data):
-                                  
-            if round_index == 0:
-                first_round_content = self._generate_first_round(bracket_data)
-            else:
-                # Победители
-                html_content += f'''    '''
-                
-                if (len(rounds_data)-1) == round_index: 
-                    # Финальный раунд - используем универсальную функцию
-                    full_results = self._generate_match_pairs_from_api(round_index, round_info['matches'])
-                    
-                    html_content += '<div class="bracket-grid">'
-                    for match in full_results:
-                        html_content += f'''
-                            <div class="container">
-                                <div class="row row-top">
-                                    <div class="names">
-                                        <span class="name-main {match['secondary1']}">{match['team_1_name']}</span>
-                                    </div>
-                                    <div class="score">
-                                        <span class="set-score">{match['sets1']}</span>
-                                    </div>
-                                    <div class="rank rank-top">
-                                        <span class="rank-number">{match['score'].split('-')[0]}</span>
-                                    </div>
-                                </div>
-                                <div class="row row-bottom">
-                                    <div class="names">
-                                        <span class="name-main {match['secondary2']}">{match['team_2_name']}</span>
-                                    </div>
-                                    <div class="score">
-                                        <span class="set-score">{match['sets2']}</span>
-                                    </div>
-                                    <div class="rank rank-bottom">
-                                        <span class="rank-number">{match['score'].split('-')[1]}</span>
-                                    </div>
-                                </div>
-                            </div>'''
-                    html_content += '</div>'
-
-                else: # Последующие раунды
-                    # Используем универсальную функцию для формирования пар
-                    full_results = self._generate_match_pairs_from_api(round_index, round_info['matches'])
-
-                    html_content += f'''<div class="bracket-grid">'''
-                    for match in full_results:
-                            html_content += f'''
-
-    <div class="container">
-        <div class="row row-top">
-            <div class="names">
-                <span class="name-main {match['secondary1']}">{match['team_1_name']}</span>
-            </div>
-            <div class="score">
-                <span class="set-score">{match['sets1']}</span>
-            </div>
-            <div class="rank rank-top">
-                <span class="rank-number">{match['score'].split('-')[0]}</span>
-            </div>
-        </div>
-        <div class="row row-bottom">
-            <div class="names">
-                <span class="name-main {match['secondary2']}">{match['team_2_name']}</span>
-            </div>
-            <div class="score">
-                <span class="set-score">{match['sets2']}</span>
-            </div>
-            <div class="rank rank-bottom">
-                <span class="rank-number">{match['score'].split('-')[1]}</span>
-            </div>
-        </div>
-    </div>
-
-    '''                
-                    html_content += f'''</div>'''
-
-
-
-
-
-                    
-        html_content += '''</div> '''
-        
-        html_content += '''
-        </div>
-    </div>
-</body>
-</html>'''
-        
-        return html_content
-
-    def _analyze_elimination_structure(self, bracket_data: Dict) -> List[Dict]:
-        """Анализирует структуру elimination для определения раундов"""
-        rounds_data = []
-        
-        # Первый раунд - участники
-        first_round_participants = bracket_data.get("FirstRoundParticipantCells", [])
-        if first_round_participants:
-            rounds_data.append({
-                'title': 'Команды',
-                'matches': first_round_participants,
-                'type': 'participants'
-            })
-        
-        # Анализируем матчи по раундам
-        if bracket_data.get("DrawData"):
-            matches_by_round = {}
-            
-            for round_matches in bracket_data["DrawData"]:
-                for match_data in round_matches:
-                    if match_data:
-                        round_number = match_data.get("Round", 1)
-                        if round_number not in matches_by_round:
-                            matches_by_round[round_number] = []
-                        matches_by_round[round_number].append(match_data)
-            
-            # Определяем названия раундов
-            sorted_rounds = sorted(matches_by_round.keys())
-            round_names = self._generate_round_names(len(sorted_rounds))
-            
-            for i, round_number in enumerate(sorted_rounds):
-                rounds_data.append({
-                    'title': round_names[i] if i < len(round_names) else f'Раунд {round_number}',
-                    'matches': matches_by_round[round_number],
-                    'type': 'matches',
-                    'round_number': round_number
-                })
-        
-        return rounds_data
-
-    def _generate_round_names(self, num_rounds: int) -> List[str]:
-        """Генерирует названия раундов в зависимости от их количества"""
-        if num_rounds == 1:
-            return ['Финал']
-        elif num_rounds == 2:
-            return ['Полуфинал', 'Финал']
-        elif num_rounds == 3:
-            return ['Четвертьфинал', 'Полуфинал', 'Финал']
-        elif num_rounds == 4:
-            return ['1/8 финала', 'Четвертьфинал', 'Полуфинал', 'Финал']
-        elif num_rounds == 5:
-            return ['1/16 финала', '1/8 финала', 'Четвертьфинал', 'Полуфинал', 'Финал']
-        else:
-            # Для большего количества раундов
-            names = []
-            for i in range(num_rounds - 3):
-                names.append(f'Раунд {i + 1}')
-            names.extend(['Четвертьфинал', 'Полуфинал', 'Финал'])
-            return names
-
-    def _generate_first_round(self, bracket_data: Dict):
-        """для первого раунда (участники)"""
-
-        participants = bracket_data.get("FirstRoundParticipantCells", [])
-        first_round = {}
-        for i, participant_data in enumerate(participants, 1):
-            # Формируем название команды
-            team_names = []
-            if participant_data.get("FirstPlayer", {}).get("Name"):
-                team_names.append(participant_data["FirstPlayer"]["Name"])
-            if participant_data.get("SecondPlayer", {}).get("Name"):
-                team_names.append(participant_data["SecondPlayer"]["Name"])
-            
-            team_name = "/".join(team_names) if team_names else "TBD"
-            short_name = self._create_short_name(team_name) if team_name != "TBD" else "TBD"
-            Id = participant_data.get("EventParticipantId")
-            
-            # Проверяем, является ли это Bye
-            is_bye = team_name.upper() == "BYE" or not team_names
-            css_class = "bye-team" if is_bye else "match"
-            
-            first_round[i] = { 'class': css_class, 'team-name': short_name, 'sets-info': '', 'match-score': '', 'Id': Id}
-
-        return first_round
-
-
-
-
-
-
-
-
-
-
-
-
-    def _generate_match_pairs_from_api(self, round_index: int, matches: List[Dict]) -> List[Dict]:
-        """Универсальная функция для формирования пар матчей из API данных"""
-        match_pairs = []
-        
-        for match_data in matches:
-            match_view_model = match_data.get("MatchViewModel", {})
-            is_played = match_view_model.get("IsPlayed", False)
-            has_score = match_view_model.get("HasScore", False)
-            cancellation_status = match_data.get("CancellationStatus", "")
-            winner_id = match_data.get("WinnerParticipantId")
-            
-            # Получаем данные участников
-            challenger_data = match_data.get("ChallengerParticipant", {})
-            challenged_data = match_data.get("ChallengedParticipant", {})
-            
-            # Формируем имена команд
-            team1_name = self._get_team_name_from_players(
-                challenger_data.get("FirstPlayer", {}),
-                challenger_data.get("SecondPlayer", {})
-            )
-            team2_name = self._get_team_name_from_players(
-                challenged_data.get("FirstPlayer", {}),
-                challenged_data.get("SecondPlayer", {})
-            )
-            
-            team1_id = challenger_data.get("EventParticipantId")
-            team2_id = challenged_data.get("EventParticipantId")
-            
-            # Базовая структура матча
-            match_info = {
-                'team_1_name': self._create_short_name(team1_name) if team1_name else 'TBD',
-                'team_2_name': self._create_short_name(team2_name) if team2_name else 'TBD',
-                'team_1_id': team1_id,
-                'team_2_id': team2_id,
-                'status': 'Запланирован',
-                'score': '0-0',
-                'sets1': '',
-                'sets2': '',
-                'secondary1': '',
-                'secondary2': ''
-            }
-            
-            if is_played and has_score:
-                # Сыгранный матч с результатом
-                match_info['status'] = 'Сыгран'
-                
-                # Определяем победителя и проигравшего
-                if winner_id == team1_id:
-                    match_info['secondary1'] = ''
-                    match_info['secondary2'] = 'lost'
-                elif winner_id == team2_id:
-                    match_info['secondary1'] = 'lost'
-                    match_info['secondary2'] = ''
-                
-                # Получаем счет
-                score_data = match_view_model.get("Score", {})
-                match_info['score'] = self._format_score_summary(score_data)
-                sets_summary = self._format_sets_summary(score_data)
-                
-                # Парсим сеты
-                import re
-                sets1 = [int(x) for x in re.findall(r'\((\d+)-', sets_summary)]
-                sets2 = [int(x) for x in re.findall(r'-(\d+)\)', sets_summary)]
-                match_info['sets1'] = ' '.join(map(str, sets1))
-                match_info['sets2'] = ' '.join(map(str, sets2))
-                
-            elif is_played and not has_score:
-                # Walkover
-                match_info['status'] = 'Walkover'
-                if winner_id == team1_id:
-                    match_info['secondary2'] = 'lost'
-                    match_info['score'] = '1-0'
-                    match_info['sets2'] = 'WO'
-                elif winner_id == team2_id:
-                    match_info['secondary1'] = 'lost'
-                    match_info['score'] = '0-1'
-                    match_info['sets1'] = 'WO'
-                    
-            elif not is_played and not has_score:
-                # Проверяем на Bye
-                bye_winner = self._check_bye_advancement(match_data)
-                if bye_winner:
-                    match_info['status'] = 'Bye'
-                    if bye_winner.get("participant_id") == team1_id:
-                        match_info['team_2_name'] = 'BYE'
-                        match_info['secondary2'] = 'lost'
-                    elif bye_winner.get("participant_id") == team2_id:
-                        match_info['team_1_name'] = 'BYE'
-                        match_info['secondary1'] = 'lost'
-            
-            match_pairs.append(match_info)
-        
-        return match_pairs
-
-    def _generate_empty_elimination_html(self, message: str) -> str:
-        """Генерирует пустую HTML страницу elimination"""
-        return f'''<!DOCTYPE html>
-<html lang="ru">
-<head>
-    <meta charset="UTF-8">
-    <meta name="viewport" content="width=device-width, initial-scale=1.0">
-    <title>Турнирная сетка</title>
-    <link rel="stylesheet" href="/static/css/elimination.css">
-                            <script>
-                                setInterval(function() {{
-                                    location.reload();
-                                }}, 30000);
-                            </script>
-</head>
-<body>
-    <div class="elimination-container">
-        <div class="empty-message">
-            <p>{message}</p>
-        </div>
-    </div>
-</body>
-</html>'''
-
-
-
-    def generate_round_robin_html(self, tournament_data: Dict, xml_type_info: Dict) -> str:
-        """Генерирует HTML для групповой турнирной таблицы (round robin)"""
-        
-        # Получаем данные round robin
-        class_id = xml_type_info.get("class_id")
-        draw_index = xml_type_info.get("draw_index", 0)
-        
-        class_data = tournament_data.get("draw_data", {}).get(str(class_id), {})
-        round_robin_data = class_data.get("round_robin", [])
-        
-        if draw_index >= len(round_robin_data):
-            return self._generate_empty_round_robin_html("Нет данных групповой таблицы")
-        
-        rr_data = round_robin_data[draw_index]
-        if not rr_data or "RoundRobin" not in rr_data:
-            return self._generate_empty_round_robin_html("Неверные данные групповой таблицы")
-        
-        group_data = rr_data["RoundRobin"]
-        
-        # Название турнира и класса
-        metadata = tournament_data.get("metadata", {})
-        tournament_name = metadata.get("name", "Турнир")
-        class_name = (xml_type_info.get("class_name", "Категория")).upper()
-        group_name = (xml_type_info.get("group_name", "Группа")).upper()
-        
-        # Получаем участников и матчи
-        participants = self._extract_rr_participants(group_data)
-        
-        matches_matrix = self._extract_rr_matches_matrix(group_data, len(participants))
-        
-        standings = self._extract_rr_standings(group_data)
-        
-        html_content = f'''<!DOCTYPE html>
-    <html lang="ru">
-    <head>
-        <meta charset="UTF-8">
-        <meta name="viewport" content="width=device-width, initial-scale=1.0">
-        <title>{class_name} - {group_name}</title>
-        <link rel="stylesheet" href="/static/css/round_robin.css">
-        <script>
-            window.onload = function() {{
-                window.scrollTo(0, 0); // Эта функция сработает после каждой загрузки
-            }};
-
-            setInterval(function() {{
-                location.reload();
-            }}, 30000);
-        </script>
-    </head>
-    <body>
-        <div class="round-robin-container">            
-                <div class="round-robin-table">
-                    <div class="table-title">
-                        <div class="table-header">
-                            <div class="cell-num"></div>
-                            <div class="cell-gpp">{class_name} - {group_name}</div>
-                        </div>
-                        '''
-        
-        for i in range(1, len(participants) + 1):
-            html_content += f'''
-                                <div class="team-number-header">
-                                        <div class="team-number">{i}</div>
-                                </div>
-                            '''
-        
-        html_content += '''
-                            <div class="points-header">
-                                <div class="points"> ОЧКИ</div>
-                            </div>
-                            <div class="points-header">
-                                <div class="points"> МЕСТО</div>
-                            </div>
-                        </div>
-                    '''
-        
-        # Строки таблицы
-        for i, participant in enumerate(participants):
-            place = self._get_participant_place(participant, standings)
-            points = self._get_participant_points(participant, standings)
-            upper_short_name = (participant.get("short_name", " ")).upper()
-            html_content += f'''
-                        <div class="team-row">
-                            <div class="team-number-cell">
-                                <div class="team-num">{i + 1}</div>
-                                <div class="team-name-cell">{upper_short_name}</div>
-                            </div>
-                            '''
-            
-            # Ячейки результатов матчей
-            for j in range(len(participants)):
-                if i == j:
-                    # Диагональная ячейка
-                    html_content += '<div class="diagonal-cell"></div>'
-                else:
-                    match_result = matches_matrix.get(f"{i}_{j}", {})
-                    result_class = self._get_match_result_class(match_result)
-                    
-                    if match_result.get("is_bye"):
-                        html_content += '<div class="match-cell-bye-cell">●</div>'
-                    elif match_result.get("has_result"):
-                        score = match_result.get("score", "-")
-                        sets = match_result.get("sets", "")
-                        html_content += f'''
-                            <div class="match-cell">
-                                <div class="match-score">{score}</div>
-                                <div class="match-sets">{sets}</div>
-                            </div>'''
-                    else:
-                        html_content += '<div class="match-cell-empty-cell"></div>'
-            
-            html_content += f'''
-                            <div class="points-cell">
-                                <div class="points-z">{points}</div>
-                            </div>
-                            <div class="place-cell">
-                                <div class="place-z">{place}</div>
-                            </div>
-                        </div>
-                            '''
-        
-        html_content += '''
-                    </div>
-                </div>
-
-        </div>
-    </body>
-    </html>'''
-
-        return html_content
-
-    def _extract_rr_participants(self, group_data: Dict) -> List[Dict]:
-        """Извлекает участников из групповых данных"""
-        participants = []
-        pool_data = group_data.get("Pool", [])
-        
-        for row_index, row in enumerate(pool_data):
-            if not isinstance(row, list):
-                continue
-                
-            for cell_index, cell in enumerate(row):
-                if not isinstance(cell, dict):
-                    continue
-                    
-                if cell.get("CellType") == "ParticipantCell" and cell.get("ParticipantCell"):
-                    participant_cell = cell["ParticipantCell"]
-                    
-                    if participant_cell.get("Players") and isinstance(participant_cell["Players"], list):
-                        team_names = []
-                        player_ids = []
-                        for player in participant_cell["Players"]:
-                            if isinstance(player, dict) and player.get("Name"):
-                                team_names.append(player["Name"])
-                                if player.get("Id"):
-                                    player_ids.append(str(player["Id"]))
-
-                        if team_names:
-                            full_name = "/".join(team_names)
-                            short_name = self._create_short_name(full_name) if full_name != "Bye" else "Bye"
-                            
-                            participants.append({
-                                "index": participant_cell.get("Index", len(participants)),
-                                "participant_id": participant_cell.get("ParticipantId"),  # Добавляем ParticipantId
-                                "full_name": full_name,
-                                "short_name": short_name,
-                                "is_bye": full_name.upper() == "BYE",
-                                "player_ids": player_ids  # Массив ID игроков
-                            })
-
-        # Берем только первую половину
-        if len(participants) > 0:
-            half_count = len(participants) // 2
-            if half_count > 0:
-                participants = participants[:half_count]
-        
-        return participants
-
-    def _extract_rr_matches_matrix(self, group_data: Dict, num_participants: int) -> Dict:
-        """Извлекает матчи в формате матрицы"""
-        matches_matrix = {}
-        pool_data = group_data.get("Pool", [])
-        
-        for row_index, row in enumerate(pool_data):
-            if not isinstance(row, list):
-                continue
-    
-            for cell_index, cell in enumerate(row):
-                if not isinstance(cell, dict):
-                    continue
-                    
-                if cell.get("CellType") == "MatchCell" and cell.get("MatchCell"):
-                    match_cell = cell["MatchCell"]
-                    match_results = match_cell.get("MatchResults", {})
-                    
-                    if row_index != cell_index:  # Не диагональные элементы
-                        match_key = f"{row_index-1}_{cell_index-1}"
-                        
-                        match_info = {
-                            "has_result": bool(match_results.get("IsPlayed", False)),
-                            "is_bye": False,
-                            "score": "",
-                            "sets": ""
-                        }
-                        
-                        if match_results.get("HasScore") and match_results.get("Score"):
-                            score_data = match_results["Score"]
-                            first_score = score_data.get("FirstParticipantScore", 0)
-                            second_score = score_data.get("SecondParticipantScore", 0)
-                            
-                            match_info["score"] = f"{first_score}-{second_score}"
-                            
-                            # Форматируем сеты
-                            detailed_scoring = score_data.get("DetailedScoring", [])
-                            if detailed_scoring:
-                                sets_parts = []
-                                for set_data in detailed_scoring:
-                                    set_first = set_data.get("FirstParticipantScore", 0)
-                                    set_second = set_data.get("SecondParticipantScore", 0)
-                                    sets_parts.append(f"{set_first}-{set_second}")
-                                match_info["sets"] = " ".join(sets_parts)
-                        else:
-                            cancellation_status = match_results.get('CancellationStatus') or '' # вернет пустую если None
-                            if 'Won' in cancellation_status:
-                                match_info["score"] = 'Won'
-                            elif 'Lost' in cancellation_status:
-                                match_info["score"] = 'Lost'
-                        matches_matrix[match_key] = match_info
-        
-        return matches_matrix
-
-    def _extract_rr_standings(self, group_data: Dict) -> List[Dict]:
-        """Извлекает турнирную таблицу"""
-        standings_data = group_data.get("Standings", [])
-        standings = []
-        fake_id_counter = 1000
-        for standing in standings_data:
-            if isinstance(standing, dict):
-                # Собираем ID игроков из standings
-                
-                player_ids = []
-                # Обработка первого игрока
-                player1 = standing.get('DoublesPlayer1Model')
-                if isinstance(player1, dict) and player1.get('Id'):
-                    player_ids.append(str(player1['Id']))
-                else:
-                    player_ids.append(str(fake_id_counter))
-                    fake_id_counter += 1
-
-                # Обработка второго игрока
-                player2 = standing.get('DoublesPlayer2Model')
-                if isinstance(player2, dict) and player2.get('Id'):
-                    player_ids.append(str(player2['Id']))
-                else:
-                    player_ids.append(str(fake_id_counter))
-                    fake_id_counter += 1
-                    
-                
-                standings.append({
-                    "participant_id": str(standing.get("ParticipantId", "")),
-                    "standing": standing.get("Standing", 0),
-                    "wins": standing.get("Wins", 0),
-                    "match_points": standing.get("MatchPoints", 0),
-                    "player_ids": player_ids  # Массив ID игроков
-                })
-        
-        return standings
-
-    def _get_participant_place(self, participant: Dict, standings: List[Dict]) -> int:
-        """Получает место участника по сопоставлению ParticipantId или player_ids"""
-        
-        # Сначала пробуем сопоставить по ParticipantId
-        participant_id = participant.get("participant_id")
-        if participant_id:
-            for standing in standings:
-                if str(standing.get("participant_id", "")) == str(participant_id):
-                    return standing.get("standing", 0)
-        
-        # Если не найдено, пробуем сопоставить по player_ids
-        participant_player_ids = set(participant.get("player_ids", []))
-        if participant_player_ids:
-            for standing in standings:
-                standing_player_ids = set(standing.get("player_ids", []))
-                # Проверяем пересечение множеств ID игроков
-                if participant_player_ids & standing_player_ids:  # Если есть общие элементы
-                    return standing.get("standing", 0)
-        
-        # Fallback - по index 
-        participant_index = participant.get("index", 0)
-        for standing in standings:
-            if int(standing.get("participant_id", -1)) == participant_index:
-                return standing.get("standing", 0)
-        
-        return 0
-
-    def _get_participant_points(self, participant: Dict, standings: List[Dict]) -> int:
-        """Получает очки участника по сопоставлению ParticipantId или player_ids"""
-        
-        # Сначала пробуем сопоставить по ParticipantId
-        participant_id = participant.get("participant_id")
-        if participant_id:
-            for standing in standings:
-                if str(standing.get("participant_id", "")) == str(participant_id):
-                    return standing.get("match_points", 0)  # Используем match_points вместо wins
-        
-        # Если не найдено, пробуем сопоставить по player_ids
-        participant_player_ids = set(participant.get("player_ids", []))
-        if participant_player_ids:
-            for standing in standings:
-                standing_player_ids = set(standing.get("player_ids", []))
-                # Проверяем пересечение множеств ID игроков
-                if participant_player_ids & standing_player_ids:  # Если есть общие элементы
-                    return standing.get("match_points", 0)
-        
-        # Fallback - по index 
-        participant_index = participant.get("index", 0)
-        for standing in standings:
-            if int(standing.get("participant_id", -1)) == participant_index:
-                return standing.get("match_points", 0)
-        
-        return 0
-
-    def _get_match_result_class(self, match_result: Dict) -> str:
-        """Возвращает CSS класс для результата матча"""
-        if match_result.get("is_bye"):
-            return "bye"
-        elif match_result.get("has_result"):
-            return "played"
-        else:
-            return "empty"
-
-    def _generate_empty_round_robin_html(self, message: str) -> str:
-        """Генерирует пустую HTML страницу round robin"""
-        return f'''<!DOCTYPE html>
-    <html lang="ru">
-    <head>
-        <meta charset="UTF-8">
-        <meta name="viewport" content="width=device-width, initial-scale=1.0">
-        <title>Групповая таблица</title>
-        <link rel="stylesheet" href="/static/css/round_robin.css">
-        <script>
-            setInterval(function() {{
-                location.reload();
-            }}, 30000);
-        </script>
-    </head>
-    <body>
-        <div class="round-robin-container">
-            <div class="empty-message">
-                <p>{message}</p>
-            </div>
-        </div>
-    </body>
-    </html>'''
-
-class XMLFileManager:
-    """Менеджер XML файлов"""
-    
-    def __init__(self, output_dir: str = "xml_files"):
-        self.output_dir = output_dir
-        self.generator = XMLGenerator()
-        
-        # Создаем директорию если её нет
-        import os
-        os.makedirs(output_dir, exist_ok=True)
-    
-    def generate_and_save(self, xml_type_info: Dict, tournament_data: Dict, 
-                         court_data: Dict = None) -> Dict:
-        """Генерирует и сохраняет XML файл"""
-        xml_type = xml_type_info.get("type")
-        
-        # Генерация XML в зависимости от типа
-        if xml_type == "tournament_table":
-            xml_content = self.generator.generate_tournament_table_xml(tournament_data, xml_type_info)
-        elif xml_type == "schedule":
-            xml_content = self.generator.generate_schedule_xml(tournament_data)
-        elif xml_type == "court_score":
-            xml_content = self.generator.generate_court_score_xml(court_data, tournament_data)
-        else:
-            raise ValueError(f"Неизвестный тип XML: {xml_type}")
-        
-        # Сохранение файла
-        filename = self._get_filename(xml_type_info, tournament_data)
-        filepath = f"{self.output_dir}/{filename}"
-        
-        with open(filepath, 'w', encoding='utf-8') as f:
-            f.write(xml_content)
-        
-        # Информация о файле
-        import os
-        file_stats = os.stat(filepath)
-        
-        return {
-            "id": xml_type_info["id"],
-            "name": xml_type_info["name"],
-            "filename": filename,
-            "url": f"/xml/{filename}",
-            "size": self._format_file_size(file_stats.st_size),
-            "created": datetime.now().isoformat(),
-            "type": xml_type
-        }
-
-    def _get_filename(self, xml_type_info: Dict, tournament_data: Dict) -> str:
-        """Генерирует имя файла"""
-        tournament_id = tournament_data.get("tournament_id", "unknown")
-        xml_type = xml_type_info.get("type")
-        
-        if xml_type == "court_score":
-            court_id = xml_type_info.get("court_id", "")
-            court_name = xml_type_info.get("court_name", f"court_{court_id}")
-            safe_name = "".join(c for c in court_name if c.isalnum() or c in "._-").replace(" ", "_")
-            return f"{tournament_id}_court_{court_id}_{safe_name}.xml"
-        
-        elif xml_type == "tournament_table":
-            class_id = xml_type_info.get("class_id", "")
-            draw_type = xml_type_info.get("draw_type", "")
-            draw_index = xml_type_info.get("draw_index", 0)
-            
-            # Создаем имя файла
-            if draw_type == "round_robin":
-                group_name = xml_type_info.get("group_name", f"group_{draw_index}")
-                safe_group = "".join(c for c in group_name if c.isalnum() or c in "._-").replace(" ", "_")
-                return f"{tournament_id}_table_{class_id}_rr_{safe_group}.xml"
-            else:
-                stage_name = xml_type_info.get("stage_name", f"stage_{draw_index}")
-                safe_stage = "".join(c for c in stage_name if c.isalnum() or c in "._-").replace(" ", "_")
-                return f"{tournament_id}_table_{class_id}_elim_{safe_stage}.xml"
-        
-        elif xml_type == "schedule":
-            return f"{tournament_id}_schedule.xml"
-        
-        else:
-            # Fallback для неизвестных типов
-            xml_id = xml_type_info.get("id", "unknown")
-            return f"{tournament_id}_{xml_type}_{xml_id}.xml"
-    
-    def _format_file_size(self, size_bytes: int) -> str:
-        """Форматирует размер файла"""
-        if size_bytes < 1024:
-            return f"{size_bytes} B"
-        elif size_bytes < 1024 * 1024:
-            return f"{size_bytes / 1024:.1f} KB"
-        else:
-            return f"{size_bytes / (1024 * 1024):.1f} MB"
-    
-    def generate_all_tournament_xml(self, tournament_data: Dict, courts_data: List[Dict] = None) -> List[Dict]:
-        """Генерирует все доступные XML файлы для турнира"""
-        from .rankedin_api import RankedinAPI
-        
-        api = RankedinAPI()
-        xml_types = api.get_xml_data_types(tournament_data)
-        
-        generated_files = []
-        
-        for xml_type_info in xml_types:
-            try:
-                xml_type = xml_type_info.get("type")
-                
-                if xml_type == "court_score":
-                    # Для каждого корта нужны отдельные данные
-                    court_id = xml_type_info.get("court_id")
-                    if courts_data:
-                        court_data = next((c for c in courts_data if str(c.get("court_id")) == str(court_id)), None)
-                        if court_data:
-                            file_info = self.generate_and_save(xml_type_info, tournament_data, court_data)
-                            generated_files.append(file_info)
-                else:
-                    # Турнирные таблицы и расписание
-                    file_info = self.generate_and_save(xml_type_info, tournament_data)
-                    generated_files.append(file_info)
-                
-            except Exception as e:
-                logger.error(f"Ошибка генерации XML {xml_type_info.get('name')}: {e}")
-                continue
-        
-        return generated_files
-    
-    def cleanup_old_files(self, max_age_hours: int = 24):
-        """Удаляет старые XML файлы"""
-        import os
-        import time
-        
-        current_time = time.time()
-        cutoff_time = current_time - (max_age_hours * 3600)
-        
-        removed_count = 0
-        
-        try:
-            for filename in os.listdir(self.output_dir):
-                if filename.endswith('.xml'):
-                    filepath = os.path.join(self.output_dir, filename)
-                    file_time = os.path.getmtime(filepath)
-                    
-                    if file_time < cutoff_time:
-                        os.remove(filepath)
-                        removed_count += 1
-                        
-        except Exception as e:
-            logger.error(f"Ошибка очистки старых файлов: {e}")
-        
-        if removed_count > 0:
-            logger.info(f"Удалено {removed_count} старых XML файлов")
-        
-        return removed_count
-
-def generate_bracket_xml(tournament_data: Dict) -> str:
-    """Обертка для старого кода"""
-    generator = XMLGenerator()
-    
-    # Пытаемся найти elimination данные
-    for class_id, class_data in tournament_data.get("draw_data", {}).items():
-        if class_data.get("elimination"):
-            xml_type_info = {
-                "type": "tournament_table",
-                "class_id": class_id,
-                "draw_type": "elimination",
-                "draw_index": 0
-            }
-            return generator.generate_tournament_table_xml(tournament_data, xml_type_info)
-    
-    # Если нет elimination данных, создаем пустой XML
-    root = ET.Element("templateData")
-    ET.SubElement(root, "error").text = "Нет данных турнирной сетки"
->>>>>>> b04ddcab
+#!/usr/bin/env python3
+# -*- coding: utf-8 -*-
+"""
+Модуль генерации XML файлов для vMix
+Создает XML файлы на основе данных турниров rankedin.com
+"""
+
+import xml.etree.ElementTree as ET
+from xml.dom import minidom
+from datetime import datetime
+from typing import Dict, List, Any, Optional
+import logging
+from markupsafe import escape
+
+logger = logging.getLogger(__name__)
+
+class XMLGenerator:
+    """Генератор XML файлов для vMix"""
+
+    def __init__(self):
+        self.encoding = 'utf-8'
+
+    def _prettify_xml(self, elem: ET.Element) -> str:
+        """Форматирует XML для читаемости"""
+        rough_string = ET.tostring(elem, encoding='unicode')
+        reparsed = minidom.parseString(rough_string)
+        return reparsed.toprettyxml(indent="  ")
+
+    def generate_tournament_table_xml(self, tournament_data: Dict, xml_type_info: Dict) -> str:
+        """
+        Генерирует XML для турнирной таблицы
+        Поддерживает групповые этапы и игры на выбывание
+        """
+        root = ET.Element("templateData")
+        
+        # Метаинформация
+        metadata = tournament_data.get("metadata", {})
+        tournament = ET.SubElement(root, "tournament")
+        ET.SubElement(tournament, "id").text = str(tournament_data.get("tournament_id", ""))
+        ET.SubElement(tournament, "name").text = metadata.get("name", "Неизвестный турнир")
+        ET.SubElement(tournament, "sport").text = self._get_sport_name(metadata.get("sport", 5))
+        ET.SubElement(tournament, "country").text = self._get_country_name(metadata.get("country"))
+        if metadata.get("featureImage"):
+            ET.SubElement(tournament, "banner").text = metadata["featureImage"]
+
+        # Информация о классе
+        class_id = xml_type_info.get("class_id")
+        draw_type = xml_type_info.get("draw_type")
+        draw_index = xml_type_info.get("draw_index", 0)
+
+        class_data = tournament_data.get("draw_data", {}).get(str(class_id), {})
+        class_info_elem = ET.SubElement(root, "class")
+        ET.SubElement(class_info_elem, "id").text = str(class_id)
+        ET.SubElement(class_info_elem, "name").text = class_data.get("class_info", {}).get("Name", f"Категория {class_id}")
+        ET.SubElement(class_info_elem, "type").text = draw_type
+
+        # Данные турнирной таблицы
+        if draw_type == "round_robin":
+            self._add_round_robin_data(root, class_data, draw_index)
+        elif draw_type == "elimination":
+            self._add_elimination_data(root, class_data, draw_index)
+
+        ET.SubElement(root, "generated").text = datetime.now().strftime("%Y-%m-%dT%H:%M:%S")
+
+        return self._prettify_xml(root)
+
+    def _get_sport_name(self, sport_id: int) -> str:
+        """Возвращает название спорта по ID"""
+        sports = {
+            1: "Tennis",
+            2: "Squash", 
+            3: "Badminton",
+            4: "Table Tennis",
+            5: "Padel",
+            6: "Beach Tennis",
+            7: "Pickle Ball"
+        }
+        return sports.get(sport_id, "Unknown Sport")
+
+    def _get_country_name(self, country_id: Optional[int]) -> str:
+        """Возвращает название страны по ID """
+        if not country_id:
+            return ""
+        
+        # Некоторые популярные страны
+        countries = {
+            1: "United States",
+            7: "Canada", 
+            33: "France",
+            49: "Germany",
+            146: "Russia",
+            34: "Spain",
+            39: "Italy",
+            44: "United Kingdom"
+        }
+        return countries.get(country_id, f"Country_{country_id}")
+
+    def _add_round_robin_data(self, root: ET.Element, class_data: Dict, draw_index: int):
+        """Добавляет данные группового этапа """
+        try:
+            # Проверяем входные данные
+            if not class_data or not isinstance(class_data, dict):
+                logger.error("class_data отсутствует или имеет неверный формат")
+                self._add_error_xml(root, "Отсутствуют данные класса")
+                return
+
+            round_robin_data = class_data.get("round_robin", [])
+            if not round_robin_data or not isinstance(round_robin_data, list):
+                logger.warning("Нет данных round_robin или неверный формат")
+                self._add_error_xml(root, "Отсутствуют данные групповых турниров")
+                return
+
+            if draw_index >= len(round_robin_data):
+                logger.warning(f"Индекс {draw_index} превышает количество групповых данных ({len(round_robin_data)})")
+                self._add_error_xml(root, f"Индекс группы {draw_index} вне диапазона")
+                return
+
+            rr_data = round_robin_data[draw_index]
+            if not rr_data or not isinstance(rr_data, dict):
+                logger.warning(f"Данные группы {draw_index} отсутствуют или имеют неверный формат")
+                self._add_error_xml(root, f"Неверные данные группы {draw_index}")
+                return
+
+            if "RoundRobin" not in rr_data:
+                logger.warning("Нет данных RoundRobin в групповых данных")
+                self._add_error_xml(root, "Отсутствует структура RoundRobin")
+                return
+
+            group_data = rr_data["RoundRobin"]
+            if not group_data or not isinstance(group_data, dict):
+                logger.warning("Данные RoundRobin отсутствуют или имеют неверный формат")
+                self._add_error_xml(root, "Неверная структура RoundRobin")
+                return
+
+            # Создаем DataTab вместо group
+            data_tab = ET.SubElement(root, "DataTab")
+            matches = ET.SubElement(data_tab, "matches")
+
+            # Базовая информация о группе
+            group_name = group_data.get("Name", "Группа")
+            ET.SubElement(matches, "classes").text = str(group_name)
+            ET.SubElement(matches, "type").text = "Групповой турнир"
+
+            # Собираем участников из Pool данных
+            participants_list = []
+
+            try:
+                # Извлекаем участников из Pool структуры
+                pool_data = group_data.get("Pool", [])
+                if not pool_data or not isinstance(pool_data, list):
+                    logger.warning("Нет данных Pool или неверный формат")
+                    ET.SubElement(matches, "error").text = "Отсутствуют данные участников"
+                    return
+
+                for row_index, row in enumerate(pool_data):
+                    if not isinstance(row, list):
+                        continue
+
+                    for cell_index, cell in enumerate(row):
+                        if not isinstance(cell, dict):
+                            continue
+
+                        if cell.get("CellType") == "ParticipantCell" and cell.get("ParticipantCell"):
+                            participant_cell = cell["ParticipantCell"]
+                            if not isinstance(participant_cell, dict):
+                                continue
+
+                            if participant_cell.get("Players") and isinstance(participant_cell["Players"], list):
+                                participant_info = {
+                                    "index": participant_cell.get("Index", 0),
+                                    "seed": participant_cell.get("Seed", ""),
+                                    "players": []
+                                }
+
+                                # Игроки в паре
+                                for player in participant_cell["Players"]:
+                                    if isinstance(player, dict):
+                                        participant_info["players"].append({
+                                            "id": str(player.get("Id", "")),
+                                            "name": str(player.get("Name", "")),
+                                            "rankedin_id": str(player.get("RankedinId", "")),
+                                            "country": str(player.get("CountryShort", "")),
+                                            "rating_begin": player.get("RatingBegin", 0) or 0,
+                                            "rating_end": player.get("RatingEnd", 0) or 0
+                                        })
+
+                                if participant_info["players"]:  # Добавляем только если есть игроки
+                                    participants_list.append(participant_info)
+
+                # Добавляем информацию об участниках в плоском формате
+                for i, participant in enumerate(participants_list, 1):
+                    try:
+                        #    continue
+                            
+                        # Первый игрок
+                        if len(participant["players"]) > 0:
+                            player1 = participant["players"][0]
+                            if isinstance(player1, dict):
+                                player1_name = player1.get("name", "")
+                                if player1_name:
+                                    ET.SubElement(matches, f"id{i}PlayerName1").text = str(player1_name)
+
+                        # Второй игрок
+                        if len(participant["players"]) > 1:
+                            player2 = participant["players"][1]
+                            if isinstance(player2, dict):
+                                player2_name = player2.get("name", "")
+                                if player2_name:
+                                    ET.SubElement(matches, f"id{i}PlayerName2").text = str(player2_name)
+
+                        # Названия команд
+                        if len(participant["players"]) >= 2:
+                            name1 = participant["players"][0].get("name", "") if isinstance(participant["players"][0], dict) else ""
+                            name2 = participant["players"][1].get("name", "") if isinstance(participant["players"][1], dict) else ""
+
+                            if name1 and name2:
+                                team_name = f"{name1}/{name2}"
+
+                                # Создаем короткое название
+                                try:
+                                    parts1 = name1.split()
+                                    parts2 = name2.split()
+                                    if len(parts1) >= 2 and len(parts2) >= 2:
+                                        short_team_name = f"{parts1[0][0]}.{parts1[-1]}/{parts2[0][0]}.{parts2[-1]}"
+                                    else:
+                                        short_team_name = f"{name1}/{name2}"
+                                except (IndexError, AttributeError):
+                                    short_team_name = f"{name1}/{name2}"
+
+                                ET.SubElement(matches, f"id{i}Team_name").text = team_name
+                                ET.SubElement(matches, f"id{i}ShortTeam_name").text = short_team_name
+
+                        elif len(participant["players"]) == 1:
+                            name1 = participant["players"][0].get("name", "") if isinstance(participant["players"][0], dict) else ""
+                            if name1:
+                                try:
+                                    parts1 = name1.split()
+                                    if len(parts1) >= 2:
+                                        short_name = f"{parts1[0][0]}.{parts1[-1]}"
+                                    else:
+                                        short_name = name1
+                                except (IndexError, AttributeError):
+                                    short_name = name1
+
+                                ET.SubElement(matches, f"id{i}Team_name").text = name1
+                                ET.SubElement(matches, f"id{i}ShortTeam_name").text = short_name
+
+                    except Exception as e:
+                        logger.error(f"Ошибка обработки участника {i}: {e}")
+                        continue
+
+                # Обрабатываем матчи из Pool структуры
+                matches_data = []
+                try:
+                    for row_index, row in enumerate(pool_data):
+                        if not isinstance(row, list):
+                            continue
+
+                        for cell_index, cell in enumerate(row):
+                            if not isinstance(cell, dict):
+                                continue
+
+                            if cell.get("CellType") == "MatchCell" and cell.get("MatchCell"):
+                                match_cell = cell["MatchCell"]
+                                if not isinstance(match_cell, dict):
+                                    continue
+                                    
+                                match_results = match_cell.get("MatchResults", {})
+                                if not isinstance(match_results, dict):
+                                    match_results = {}
+
+                                # Определяем участников матча по позиции в таблице
+                                participant1_index = row_index
+                                participant2_index = cell_index
+
+                                if participant1_index != participant2_index:  # Избегаем матчей сами с собой
+                                    match_info = {
+                                        "participant1": participant1_index,
+                                        "participant2": participant2_index,
+                                        "match_id": str(match_cell.get("MatchId", "")),
+                                        "challenge_id": str(match_cell.get("ChallengeId", "")),
+                                        "state": int(match_cell.get("State", 0)),
+                                        "court": str(match_cell.get("Court", "")),
+                                        "date": str(match_cell.get("Date", "")),
+                                        "is_played": bool(match_results.get("IsPlayed", False)),
+                                        "match_results": match_results
+                                    }
+                                    matches_data.append(match_info)
+
+                except Exception as e:
+                    logger.error(f"Ошибка обработки матчей: {e}")
+
+                # Добавляем информацию о матчах в плоском формате
+                for match in matches_data:
+                    try:
+                        if not isinstance(match, dict):
+                            continue 
+                        p1 = match.get("participant1", 0)
+                        p2 = match.get("participant2", 0)
+                        match_prefix = f"id{p1}vs{p2}Match"
+                        ET.SubElement(matches, f"{match_prefix}_state").text = str(match.get("state", 0))
+                        ET.SubElement(matches, f"{match_prefix}_court").text = str(match.get("court", ""))
+                        ET.SubElement(matches, f"{match_prefix}_date").text = str(match.get("date", ""))
+                        ET.SubElement(matches, f"{match_prefix}_is_played").text = str(match.get("is_played", False))
+
+                        # Счет матча
+                        match_results = match.get("match_results", {})
+                        if isinstance(match_results, dict) and match_results.get("HasScore") and match_results.get("Score"):
+                            score_data = match_results["Score"]
+                            if isinstance(score_data, dict):
+                                first_score = int(score_data.get("FirstParticipantScore", 0))
+                                second_score = int(score_data.get("SecondParticipantScore", 0))
+
+                                ET.SubElement(matches, f"{match_prefix}_first_second_score").text = f"{first_score}-{second_score}"
+
+                                winner = "first" if score_data.get("IsFirstParticipantWinner") else "second"
+                                ET.SubElement(matches, f"{match_prefix}_winner").text = winner
+
+                                # Детальный счет по сетам
+                                detailed_scoring = score_data.get("DetailedScoring", [])
+                                if isinstance(detailed_scoring, list):
+                                    for set_index, set_data in enumerate(detailed_scoring, 1):
+                                        if isinstance(set_data, dict):
+                                            set_first = int(set_data.get("FirstParticipantScore", 0))
+                                            set_second = int(set_data.get("SecondParticipantScore", 0))
+                                            set_winner = "first" if set_data.get("IsFirstParticipantWinner") else "second"
+
+                                            ET.SubElement(matches, f"{match_prefix}_set{set_index}_first_second_score").text = f"{set_first}-{set_second}"
+                                            ET.SubElement(matches, f"{match_prefix}_set{set_index}_winner").text = set_winner
+                        else:
+                            # Если нет счета
+                            if (matches.find(f"id{p2}ShortTeam_name")).text == 'Bye':
+                                ET.SubElement(matches, f"{match_prefix}_first_second_score").text = "●"
+                            else:
+                                ET.SubElement(matches, f"{match_prefix}_first_second_score").text = "-"
+                            ET.SubElement(matches, f"{match_prefix}_winner").text = ""
+
+                    except Exception as e:
+                        logger.error(f"Ошибка обработки матча {match.get('match_id', 'unknown')}: {e}")
+                        continue
+
+                standings_data = group_data.get("Standings", [])
+                if isinstance(standings_data, list):
+                    try:
+                        for standing in standings_data:
+                            if not isinstance(standing, dict):
+                                continue
+
+                            position = int(standing.get("Standing", 0))
+                            if position <= 0:
+                                continue
+
+                            # Находим соответствующего участника по ID
+                            participant_id = str(standing.get("ParticipantId", ""))
+
+                            # Имена игроков из standings
+                            team_names = []
+                            if standing.get("DoublesPlayer1Model") and isinstance(standing["DoublesPlayer1Model"], dict):
+                                name1 = standing["DoublesPlayer1Model"].get("Name", "")
+                                if name1:
+                                    team_names.append(name1)
+                            if standing.get("DoublesPlayer2Model") and isinstance(standing["DoublesPlayer2Model"], dict):
+                                name2 = standing["DoublesPlayer2Model"].get("Name", "")
+                                if name2:
+                                    team_names.append(name2)
+
+                            team_name = " / ".join(team_names)
+
+                            # Статистика позиции
+                            prefix = f"P{position}"
+                            ET.SubElement(matches, f"{prefix}_participant_id").text = participant_id
+                            ET.SubElement(matches, f"{prefix}_team_name").text = team_name
+                            ET.SubElement(matches, f"{prefix}_match_points").text = str(standing.get("MatchPoints", 0))
+                            ET.SubElement(matches, f"{prefix}_wins").text = str(standing.get("Wins", 0))
+                            ET.SubElement(matches, f"{prefix}_losses").text = str(standing.get("Losses", 0))
+                            ET.SubElement(matches, f"{prefix}_draws").text = str(standing.get("Draws", 0))
+                            ET.SubElement(matches, f"{prefix}_games_won").text = str(standing.get("GamesWon", 0))
+                            ET.SubElement(matches, f"{prefix}_games_lost").text = str(standing.get("GamesLost", 0))
+                            ET.SubElement(matches, f"{prefix}_points_scored").text = str(standing.get("ScoredPoints", 0))
+                            ET.SubElement(matches, f"{prefix}_points_conceded").text = str(standing.get("ConcededPoints", 0))
+                            ET.SubElement(matches, f"{prefix}_points_difference").text = str(standing.get("PointsDifference", 0))
+                            ET.SubElement(matches, f"{prefix}_played").text = str(standing.get("Played", 0))
+
+                    except Exception as e:
+                        logger.error(f"Ошибка обработки турнирной таблицы: {e}")
+
+            except Exception as e:
+                logger.error(f"Ошибка извлечения участников: {e}")
+                self._add_error_xml(root, f"Ошибка обработки участников: {str(e)}")
+
+        except Exception as e:
+            logger.error(f"Критическая ошибка в _add_round_robin_data: {e}")
+            import traceback
+            logger.error(f"Traceback: {traceback.format_exc()}")
+            self._add_error_xml(root, f"Критическая ошибка: {str(e)}")
+
+
+    def generate_court_scoreboard_html(self, court_data: Dict, tournament_data: Dict = None) -> str:
+        """Генерирует HTML страницу scoreboard для корта с правильной логикой состояний"""
+
+        # Определяем состояние корта
+        match_state = court_data.get("current_match_state", "free")
+        
+        # Проверяем наличие участников 
+        current_participants = court_data.get("current_first_participant") or court_data.get("first_participant", [])
+        next_participants = court_data.get("next_first_participant", [])
+        
+        # Определяем что показывать
+        if current_participants and len(current_participants) > 0:
+            # Есть текущий матч - показываем его
+            team1_players = court_data.get("current_first_participant", court_data.get("first_participant", []))
+            team2_players = court_data.get("current_second_participant", court_data.get("second_participant", []))
+            team1_score = court_data.get("current_first_participant_score", court_data.get("first_participant_score", 0))
+            team2_score = court_data.get("current_second_participant_score", court_data.get("second_participant_score", 0))
+            detailed_result = court_data.get("current_detailed_result", court_data.get("detailed_result", []))
+            class_name = court_data.get("current_class_name", court_data.get("class_name", ""))
+            show_current_match = True
+            
+            # Определяем тип отображения счета
+            if match_state == "live":
+                show_score = True
+            elif match_state == "finished":
+                show_score = True
+            elif match_state in ["scheduled", "playing_no_score"]:
+                show_score = False  # Показываем участников но без счета
+            else:
+                show_score = True  # По умолчанию показываем
+            
+        elif next_participants and len(next_participants) > 0:
+            # Нет текущего матча, но есть следующий
+            team1_players = court_data.get("next_first_participant", [])
+            team2_players = court_data.get("next_second_participant", [])
+            team1_score = 0
+            team2_score = 0
+            detailed_result = []
+            class_name = court_data.get("next_class_name", "")
+            show_current_match = True
+            show_score = False  # Следующий матч всегда без счета
+            
+        else:
+            # Корт полностью свободен
+            team1_players = []
+            team2_players = []
+            team1_score = 0
+            team2_score = 0
+            detailed_result = []
+            class_name = ""
+            show_current_match = False
+            show_score = False
+
+        # Формируем названия команд
+        team1_name = ""
+        if team1_players:
+            team1_initials = [p.get("initialLastName", "") for p in team1_players if p.get("initialLastName")]
+            team1_name = " / ".join(team1_initials).upper()
+
+        team2_name = ""
+        if team2_players:
+            team2_initials = [p.get("initialLastName", "") for p in team2_players if p.get("initialLastName")]
+            team2_name = " / ".join(team2_initials).upper()
+
+        # Название корта
+        court_name = court_data.get("court_name", "Court")
+
+        # Определяем CSS класс для состояния
+        state_class = ""
+        if match_state == "live":
+            state_class = " live-match"
+        elif match_state == "finished":
+            state_class = " finished-match"
+        elif match_state in ["scheduled", "playing_no_score"]:
+            state_class = " next-match"
+
+        # Вычисляем количество сетов для определения ширины
+        if show_current_match and detailed_result and len(detailed_result) > 0:
+            max_sets = max(len(detailed_result), 1)
+        else:
+            max_sets = 1  # Минимум 1 слот для сетов
+        sets_width = max_sets * 34
+
+        # Название турнира
+        tournament_name = ""
+        if tournament_data and tournament_data.get("metadata"):
+            full_name = tournament_data["metadata"].get("name", "")
+            tournament_name = full_name[:10] if full_name else ""
+
+        html_content = f'''<!DOCTYPE html>
+    <html lang="en">
+    <head>
+        <meta charset="UTF-8">
+        <meta name="viewport" content="width=device-width, initial-scale=1.0">
+        <title>{court_name} - Scoreboard</title>
+        <link rel="stylesheet" href="/static/css/scoreboard.css?v=0.0.1">
+
+        <script>
+            setInterval(function() {{
+                location.reload();
+            }}, 9000);
+        </script>
+    </head>
+    <body>
+        <div class="scoreboard-container">
+            <div class="scoreboard">
+                <div class="cort">
+                    <span class="text-cort">{court_name}</span>
+                </div>'''
+        
+        if show_current_match:
+            html_set_score_2 = ''
+            
+             # Сеты для команды 1
+            if detailed_result and len(detailed_result) > 0:
+                for i in range(min(max_sets, len(detailed_result))):
+                    set_score = detailed_result[i].get("firstParticipantScore", 0)
+                    html_set_score_1 = f'<div class="set set1-{i}">{set_score}</div>'
+                
+                for i in range(len(detailed_result), max_sets):
+                    html_set1 += '<div class="set_1">-</div>'
+            else:
+                # Для матчей без детального счета показываем пустые сеты
+                for i in range(max_sets):
+                    html_set_score_1 += '<div class="set set1-{i}">-</div>'
+            
+            # Сеты для команды 2
+            if detailed_result and len(detailed_result) > 0:
+                for i in range(min(max_sets, len(detailed_result))):
+                    set_score = detailed_result[i].get("secondParticipantScore", 0)
+                    html_set_score_2 += f'<div class="set set1-{i}">{set_score}</div>'
+                
+                for i in range(len(detailed_result), max_sets):
+                    html_set2 += '<div class="set_2">-</div>'
+            else:
+                # Для матчей без детального счета показываем пустые сеты
+                for i in range(max_sets):
+                    html_set_score_2 += '<div class="set set2-{i}">-</div>'
+            
+            html_content += f'''
+
+                
+		  	
+                <!-- Team 1 Row -->
+                <div class="team-row">
+                    <div class="bg-team">
+                        <span class="team-name">{team1_name}</span>
+                        {html_set_score_1 if show_score else "*"}
+                        <div class="main-score-area bg-rad1">
+                            <span class="score-text">{team1_score if show_score else "-"}</span>
+                        </div>
+                    </div>
+                </div>
+                
+                <div class="divider-bar"></div>
+                <!-- Team 2 Row -->
+                <div class="team-row">
+                    <div class="bg-team">
+                        <span class="team-name">{team2_name}</span>
+                        {html_set_score_2 if show_score else "*"}
+                        <div class="main-score-area bg-rad2">
+                            <span class="score-text">{team2_score if show_score else "-"}</span>
+                        </div>
+                    </div>
+                </div>'''
+            
+
+        else:
+            # Корт полностью свободен
+            html_content += '''
+            <div class="team-row">
+                <div class="bg-team"></div>
+                <div class="team2">NO ACTIVE MATCH</div>
+                <div class="bg-score bg-rad2"></div>
+            </div>'''
+        
+        html_content += '''
+            </div>
+    </body>
+</html>'''
+        
+        return html_content
+
+    def generate_court_fullscreen_scoreboard_html(self, court_data: Dict, tournament_data: Dict = None) -> str:
+        """Генерирует полноразмерную HTML страницу scoreboard текущего корта"""
+        # Определяем состояние корта
+        match_state = court_data.get("current_match_state", "free")
+
+        # Проверяем наличие участников
+        current_participants = court_data.get("current_first_participant") or court_data.get("first_participant", [])
+        next_participants = court_data.get("next_first_participant", [])
+
+        # Определяем что показывать
+        if current_participants and len(current_participants) > 0:
+            # Есть текущий матч - показываем его
+            team1_players = court_data.get("current_first_participant", court_data.get("first_participant", []))
+            team2_players = court_data.get("current_second_participant", court_data.get("second_participant", []))
+            team1_score = court_data.get("current_first_participant_score",
+                                         court_data.get("first_participant_score", 0))
+            team2_score = court_data.get("current_second_participant_score",
+                                         court_data.get("second_participant_score", 0))
+            detailed_result = court_data.get("current_detailed_result", court_data.get("detailed_result", []))
+            show_current_match = True
+
+            # Определяем тип отображения счета
+            if match_state == "live":
+                show_score = True
+            elif match_state == "finished":
+                show_score = True
+            elif match_state in ["scheduled", "playing_no_score"]:
+                show_score = False  # Показываем участников, но без счета
+            else:
+                show_score = True  # По умолчанию показываем
+
+        elif next_participants and len(next_participants) > 0:
+            # Нет текущего матча, но есть следующий
+            team1_players = court_data.get("next_first_participant", [])
+            team2_players = court_data.get("next_second_participant", [])
+            team1_score = 0
+            team2_score = 0
+            detailed_result = []
+            show_current_match = True
+            show_score = False  # Следующий матч всегда без счета
+
+        else:
+            # Корт полностью свободен
+            team1_players = []
+            team2_players = []
+            team1_score = 0
+            team2_score = 0
+            detailed_result = []
+            show_current_match = False
+            show_score = False
+
+        team1_scores = [0, 0, 0, team1_score]
+        team2_scores = [0, 0, 0, team2_score]
+        if detailed_result and len(detailed_result) > 0:
+            for i in range(min(len(detailed_result), 3)):
+                team1_set_score = detailed_result[i].get("firstParticipantScore", 0)
+                team1_scores[i] = team1_set_score
+                team2_set_score = detailed_result[i].get("secondParticipantScore", 0)
+                team2_scores[i] = team2_set_score
+
+        if team1_players:
+            team1_players = [p.get("fullName", "") for p in team1_players if p.get("fullName")]
+
+        if team2_players:
+            team2_players = [p.get("fullName", "") for p in team2_players if p.get("fullName")]
+
+        # Название корта
+        court_name = court_data.get("court_name", "Court")
+
+        if show_current_match:
+            html_content = f'''<!DOCTYPE html>
+                <html lang="en">
+                <head>
+                    <meta charset="UTF-8">
+                    <meta name="viewport" content="width=device-width, initial-scale=1.0">
+                    <title>{court_name} - Scoreboard</title>
+                    <link rel="stylesheet" href="/static/css/fullscreen_scoreboard.css">
+                    <script>
+                        setInterval(function() {{
+                            location.reload();
+                        }}, 9000);
+                    </script>
+                </head>
+                <body>
+                    <div class="scoreboard">
+                        <table>
+                            <thead>
+                                <tr>
+                                    <th class="player-cell"></th>
+                                    <th class="score-cell">{'Сет 1' if show_score else ''}</th>
+                                    <th class="score-cell">{'Сет 2' if show_score else ''}</th>
+                                    <th class="score-cell">{'Сет 3' if show_score else ''}</th>
+                                    <th class="score-cell">{'Итог' if show_score else ''}</th>
+                                </tr>
+                            </thead>
+                            <tbody>
+                                <tr>
+                                    <td class="player-cell">{'<br>'.join(team1_players)}</td>
+                                    <td class="score-cell">{team1_scores[0] if show_score else ''}</td>
+                                    <td class="score-cell">{team1_scores[1] if show_score else ''}</td>
+                                    <td class="score-cell">{team1_scores[2] if show_score else ''}</td>
+                                    <td class="score-cell">{team1_scores[3] if show_score else ''}</td>
+                                </tr>
+                                <tr>
+                                    <td class="player-cell">{'<br>'.join(team2_players)}</td>
+                                    <td class="score-cell">{team2_scores[0] if show_score else ''}</td>
+                                    <td class="score-cell">{team2_scores[1] if show_score else ''}</td>
+                                    <td class="score-cell">{team2_scores[2] if show_score else ''}</td>
+                                    <td class="score-cell">{team2_scores[3] if show_score else ''}</td>
+                                </tr>
+                            </tbody>
+                        </table>
+                    </div>
+                </body>
+                </html>'''
+
+        else:
+            html_content = f'''<!DOCTYPE html>
+                <html lang="en">
+                <head>
+                    <meta charset="UTF-8">
+                    <meta name="viewport" content="width=device-width, initial-scale=1.0">
+                    <title>{court_name} - Scoreboard</title>
+                    <link rel="stylesheet" href="/static/css/fullscreen_scoreboard.css">
+                    <script>
+                        setInterval(function() {{
+                            location.reload();
+                        }}, 9000);
+                    </script>
+                </head>
+                <body>
+                    <div class="scoreboard">
+                        <div class="team-row no-match">
+                            <div class="team-name">NO ACTIVE MATCH</div>
+                        </div>
+                    </div>
+                </body>
+                </html>'''
+
+        return html_content
+
+    def generate_next_match_card_html(self, court_data: Dict, id_url: List[Dict], tournament_data: Dict = None) -> str:
+        """Генерирует страницу HTML, заявляющей следующую игру"""
+        court_name = court_data.get("court_name", "Court")
+        next_participants = court_data.get("next_first_participant", [])
+        if not next_participants or not id_url:
+            html_content = f'''<!DOCTYPE html>
+                <html lang="en">
+                <head>
+                    <meta charset="UTF-8">
+                    <meta name="viewport" content="width=device-width, initial-scale=1.0">
+                    <title>{court_name} - Next match</title>
+                    <link rel="stylesheet" href="/static/css/next_match.css">
+                    <script>
+                        setInterval(function() {{
+                            location.reload();
+                        }}, 9000);
+                    </script>
+                </head>
+                <body>
+                    <div class="next-match">NO NEXT MATCH</div>
+                </body>
+                </html>'''
+            return html_content
+
+        team1_players = court_data.get("next_first_participant", [])
+        team2_players = court_data.get("next_second_participant", [])
+        id_url_dict = {d['id']: d for d in id_url}
+        team1_players = [(p, id_url_dict[p.get('id')]) for p in team1_players if p.get('id')]
+        team2_players = [(p, id_url_dict[p.get('id')]) for p in team2_players if p.get('id')]
+        start_time = court_data.get("next_start_time", "")
+
+        html_content = f'''<!DOCTYPE html>
+                <html lang="en">
+                <head>
+                    <meta charset="UTF-8">
+                    <meta name="viewport" content="width=device-width, initial-scale=1.0">
+                    <title>{court_name} - Next match</title>
+                    <link rel="stylesheet" href="/static/css/next_match.css">
+                    <script>
+                        setInterval(function() {{
+                            location.reload();
+                        }}, 9000);
+                    </script>
+                </head>
+                <body>
+                    <div class="next-match">
+                        <div class="time">{start_time}</div>
+                        <div class="block">
+                            <div class="left_team">
+                                <div class="left_participants">
+                                    {'<br>'.join([p[0].get("fullName") for p in team1_players])}
+                                </div>
+                                <div class="left-images">
+                                    {''.join(f'<img src="{p[1]['photo_url']}" alt="{p[0].get("fullName")}">' for p in team1_players)}
+                                </div>
+                            </div>
+                            <div class="right_team">
+                                <div class="right_participants">
+                                    {'<br>'.join([p[0].get("fullName") for p in team2_players])}
+                                </div>
+                                <div class="right-images">
+                                    {''.join(f'<img src="{p[1]['photo_url']} alt={p[0].get("fullName")}">' for p in team2_players)}
+                                </div>
+                            </div>
+                        </div>
+                    </div>
+                </body>
+                </html>'''
+
+        return html_content
+
+    def _add_elimination_data(self, root: ET.Element, class_data: Dict, draw_index: int):
+        """Добавляет данные игр на выбывание в плоском формате с обработкой Bye и Walkover"""
+        elimination_data = class_data.get("elimination", [])
+        if draw_index < len(elimination_data):
+            elim_data = elimination_data[draw_index]
+            
+            if "Elimination" in elim_data:
+                bracket_data = elim_data["Elimination"]
+                
+                # Создаем плоский формат вместо иерархического
+                participants = ET.SubElement(root, "participants")
+
+                # Определяем места
+                places_start = bracket_data.get("PlacesStartPos", 1)
+                places_end = bracket_data.get("PlacesEndPos", 1)
+                places_text = f"{places_start}-{places_end}" if places_start != places_end else str(places_start)
+                ET.SubElement(participants, "places").text = places_text
+
+                # Добавляем информацию о классе
+                class_name = class_data.get("class_info", {}).get("Name", f"Категория {draw_index}")
+                ET.SubElement(participants, "class_name").text = class_name
+
+                if bracket_data.get("FirstRoundParticipantCells"):
+                    for i, participant_data in enumerate(bracket_data["FirstRoundParticipantCells"], 1):
+                        # Формируем название команды
+                        team_names = []
+                        if participant_data.get("FirstPlayer", {}).get("Name"):
+                            team_names.append(participant_data["FirstPlayer"]["Name"])
+                        if participant_data.get("SecondPlayer", {}).get("Name"):
+                            team_names.append(participant_data["SecondPlayer"]["Name"])
+                        team_name = "/".join(team_names) if team_names else "Bye"
+                        
+                        # Создаем сокращенное название
+                        short_name = self._create_short_name(team_name) if team_name != "Bye" else "Bye"
+                        
+                        ET.SubElement(participants, f"round_0_team_{i}_name").text = team_name
+                        ET.SubElement(participants, f"round_0_team_{i}_ShortName").text = short_name
+
+                # 2. Обрабатываем матчи по раундам
+                if bracket_data.get("DrawData"):
+                    # Группируем матчи по номеру раунда из данных
+                    matches_by_round = {}
+                    
+                    for round_matches in bracket_data["DrawData"]:
+                        for match_data in round_matches:
+                            if match_data:
+                                # Получаем номер раунда из данных матча
+                                round_number = match_data.get("Round", 1)
+                                if round_number not in matches_by_round:
+                                    matches_by_round[round_number] = []
+                                matches_by_round[round_number].append(match_data)
+
+                    # Обрабатываем матчи сгруппированные по раундам
+                    for round_number in sorted(matches_by_round.keys()):
+                        round_matches = matches_by_round[round_number]
+
+                        match_counter = 1
+                        for match_data in round_matches:
+                            match_view_model = match_data.get("MatchViewModel", {})
+                            prefix = f"round_{round_number}_{match_counter}"
+
+                            # Корт
+                            ET.SubElement(participants, f"{prefix}_court").text = match_data.get("CourtName", "")
+
+                            # Статус матча
+                            is_played = match_view_model.get("IsPlayed", False)
+                            has_score = match_view_model.get("HasScore", False)
+                            cancellation_status = match_data.get("CancellationStatus", "")
+                            winner_id = match_data.get("WinnerParticipantId")
+                            
+                            ET.SubElement(participants, f"{prefix}_is_played").text = str(is_played)
+                            ET.SubElement(participants, f"{prefix}_has_score").text = str(has_score)
+                            ET.SubElement(participants, f"{prefix}_cancellation_status").text = str(cancellation_status)
+
+                            # ОБРАБОТКА РАЗЛИЧНЫХ СЦЕНАРИЕВ
+                            if is_played and has_score:
+                                # 1. Обычный сыгранный матч со счетом
+                                if winner_id:
+                                    winning_team = self._find_winner_team_name(match_data, winner_id)
+                                    ET.SubElement(participants, f"{prefix}_team").text = winning_team
+                                    short_name = self._create_short_name(winning_team)
+                                    ET.SubElement(participants, f"{prefix}_Shortteam").text = short_name
+
+                                    # Имена игроков победившей команды
+                                    first_player_name, second_player_name = self._get_winner_player_names(match_data, winner_id)
+                                    ET.SubElement(participants, f"{prefix}_player1_name").text = first_player_name
+                                    ET.SubElement(participants, f"{prefix}_player2_name").text = second_player_name
+
+                                # Счет
+                                score_data = match_view_model.get("Score", {})
+                                score_summary = self._format_score_summary(score_data)
+                                sets_summary = self._format_sets_summary(score_data)
+
+                                ET.SubElement(participants, f"{prefix}_score").text = score_summary
+                                ET.SubElement(participants, f"{prefix}_sets_summary").text = sets_summary
+                                ET.SubElement(participants, f"{prefix}_match_type").text = "normal"
+
+                            elif is_played and not has_score:
+                                if winner_id:
+                                    winning_team = self._find_winner_team_name(match_data, winner_id)
+                                    ET.SubElement(participants, f"{prefix}_team").text = winning_team
+                                    short_name = self._create_short_name(winning_team)
+                                    ET.SubElement(participants, f"{prefix}_Shortteam").text = short_name
+
+                                    # Имена игроков победившей команды
+                                    first_player_name, second_player_name = self._get_winner_player_names(match_data, winner_id)
+                                    ET.SubElement(participants, f"{prefix}_player1_name").text = first_player_name
+                                    ET.SubElement(participants, f"{prefix}_player2_name").text = second_player_name
+
+                                    # Указываем что это walkover
+                                    if "W.O." in cancellation_status.upper() or "WALKOVER" in cancellation_status.upper():
+                                        ET.SubElement(participants, f"{prefix}_score").text = "W.O."
+                                        ET.SubElement(participants, f"{prefix}_sets_summary").text = "Walkover"
+                                        ET.SubElement(participants, f"{prefix}_match_type").text = "walkover"
+                                    else:
+                                        ET.SubElement(participants, f"{prefix}_score").text = "●"
+                                        ET.SubElement(participants, f"{prefix}_sets_summary").text = "Без игры"
+                                        ET.SubElement(participants, f"{prefix}_match_type").text = "forfeit"
+                                else:
+                                    # Нет информации о победителе
+                                    ET.SubElement(participants, f"{prefix}_team").text = ""
+                                    ET.SubElement(participants, f"{prefix}_score").text = "W.O."
+                                    ET.SubElement(participants, f"{prefix}_sets_summary").text = ""
+                                    ET.SubElement(participants, f"{prefix}_match_type").text = "walkover"
+
+                            elif not is_played and not has_score:
+                                # 3. Матч не сыгран - проверяем на Bye
+                                bye_winner = self._check_bye_advancement(match_data)
+
+                                if bye_winner:
+                                    # Один из участников Bye - автоматически проходит другой
+                                    ET.SubElement(participants, f"{prefix}_team").text = bye_winner["team_name"]
+                                    short_name = self._create_short_name(bye_winner["team_name"])
+                                    ET.SubElement(participants, f"{prefix}_Shortteam").text = short_name
+                                    ET.SubElement(participants, f"{prefix}_player1_name").text = bye_winner["first_player"]
+                                    ET.SubElement(participants, f"{prefix}_player2_name").text = bye_winner["second_player"]
+                                    ET.SubElement(participants, f"{prefix}_score").text = "●"
+                                    ET.SubElement(participants, f"{prefix}_sets_summary").text = "Проходит без игры"
+                                    ET.SubElement(participants, f"{prefix}_match_type").text = "bye"
+                                else:
+                                    # Обычный несыгранный матч
+                                    ET.SubElement(participants, f"{prefix}_team").text = ""
+                                    ET.SubElement(participants, f"{prefix}_player1_name").text = ""
+                                    ET.SubElement(participants, f"{prefix}_score").text = ""
+                                    ET.SubElement(participants, f"{prefix}_sets_summary").text = ""
+                                    ET.SubElement(participants, f"{prefix}_match_type").text = "pending"
+
+                            else:
+                                # 4. Другие случаи - пустые поля
+                                ET.SubElement(participants, f"{prefix}_team").text = ""
+                                ET.SubElement(participants, f"{prefix}_player1_name").text = ""
+                                ET.SubElement(participants, f"{prefix}_score").text = ""
+                                ET.SubElement(participants, f"{prefix}_sets_summary").text = ""
+                                ET.SubElement(participants, f"{prefix}_match_type").text = "unknown"
+
+                            match_counter += 1
+
+    def _check_bye_advancement(self, match_data: Dict) -> Optional[Dict]:
+        """Проверяет есть ли в матче Bye и возвращает информацию о проходящей команде"""
+        challenger_data = match_data.get("ChallengerParticipant", {})
+        challenged_data = match_data.get("ChallengedParticipant", {})
+        
+        challenger_team = self._get_team_name_from_players(
+            challenger_data.get("FirstPlayer", {}),
+            challenger_data.get("SecondPlayer", {})
+        )
+        
+        challenged_team = self._get_team_name_from_players(
+            challenged_data.get("FirstPlayer", {}),
+            challenged_data.get("SecondPlayer", {})
+        )
+        
+        # Если challenger это Bye, то проходит challenged
+        if challenger_team.upper() == "BYE" or not challenger_team.strip():
+            if challenged_team and challenged_team.upper() != "BYE":
+                return {
+                    "team_name": challenged_team,
+                    "first_player": challenged_data.get("FirstPlayer", {}).get("Name", ""),
+                    "second_player": challenged_data.get("SecondPlayer", {}).get("Name", "")
+                }
+        
+        # Если challenged это Bye, то проходит challenger
+        elif challenged_team.upper() == "BYE" or not challenged_team.strip():
+            if challenger_team and challenger_team.upper() != "BYE":
+                return {
+                    "team_name": challenger_team,
+                    "first_player": challenger_data.get("FirstPlayer", {}).get("Name", ""),
+                    "second_player": challenger_data.get("SecondPlayer", {}).get("Name", "")
+                }
+        
+        return None
+
+    def _get_winner_player_names(self, match_data: Dict, winner_id: int) -> tuple:
+        """Возвращает имена игроков победившей команды"""
+        challenger_data = match_data.get("ChallengerParticipant", {})
+        challenged_data = match_data.get("ChallengedParticipant", {})
+        
+        if challenger_data.get("EventParticipantId") == winner_id:
+            first_player_name = challenger_data.get("FirstPlayer", {}).get("Name", "")
+            second_player_name = challenger_data.get("SecondPlayer", {}).get("Name", "")
+        elif challenged_data.get("EventParticipantId") == winner_id:
+            first_player_name = challenged_data.get("FirstPlayer", {}).get("Name", "")
+            second_player_name = challenged_data.get("SecondPlayer", {}).get("Name", "")
+        else:
+            first_player_name = ""
+            second_player_name = ""
+        
+        return first_player_name, second_player_name
+
+    def _create_short_name(self, full_name: str) -> str:
+        """Создает сокращенное имя: первая буква + точка + фамилия"""
+        if not full_name or "/" not in full_name:
+            return full_name
+        
+        parts = full_name.split("/")
+        short_parts = []
+        
+        for part in parts:
+            part = part.strip()
+            if " " in part:
+                name_parts = part.split(" ")
+                first_name = name_parts[0].strip()
+                last_name = " ".join(name_parts[1:]).strip()
+                if first_name and last_name:
+                    short_name = f"{last_name.replace(' ', '')}"
+                    short_parts.append(short_name)
+                else:
+                    short_parts.append(part)
+            else:
+                short_parts.append(part)
+        
+        return "/".join(short_parts)
+
+    def _find_winner_team_name(self, match_data: Dict, winner_id: int) -> str:
+
+        """Находит название команды-победителя по ID"""
+        challenger_data = match_data.get("ChallengerParticipant", {})
+        challenged_data = match_data.get("ChallengedParticipant", {})
+        
+        if challenger_data.get("EventParticipantId") == winner_id:
+            return self._get_team_name_from_players(
+                challenger_data.get("FirstPlayer", {}),
+                challenger_data.get("SecondPlayer", {})
+            )
+        elif challenged_data.get("EventParticipantId") == winner_id:
+            return self._get_team_name_from_players(
+                challenged_data.get("FirstPlayer", {}),
+                challenged_data.get("SecondPlayer", {})
+            )
+        
+        return ""
+
+    def _find_game(self, match_data: Dict, winner_id: int) -> str:
+                        #{ 'class': "match-result " + status_class, 'lost-team': short_team_lost, 'winner-team' : short_team, 'sets-info' : sets_summary, 'match-score': score_summary, 'Id': winner_id}
+        """Находит название команды-победителя по ID"""
+     
+        challenger_data = match_data.get("ChallengerParticipant", {})
+        challenged_data = match_data.get("ChallengedParticipant", {})
+        match_status = self._get_match_status(match_data)
+        ger = {}
+        ged = {}
+        win = {}
+        lost = {}
+
+        if challenger_data.get("EventParticipantId") != winner_id:
+            lost = self._get_team_name_from_players(  challenger_data.get("FirstPlayer", {}),   challenger_data.get("SecondPlayer", {}))
+            ger = {'status': 'lost', 'team': self._create_short_name(lost) }
+            
+        elif challenged_data.get("EventParticipantId") != winner_id:
+            lost = self._get_team_name_from_players(  challenged_data.get("FirstPlayer", {}),   challenged_data.get("SecondPlayer", {}))
+            ged = {'status': 'lost', 'team': self._create_short_name(lost)}
+            
+        if challenger_data.get("EventParticipantId") == winner_id:
+            win = self._get_team_name_from_players(  challenger_data.get("FirstPlayer", {}),   challenger_data.get("SecondPlayer", {}))
+            ger = {'status': 'winer', 'team': self._create_short_name(win)}
+            
+        elif challenged_data.get("EventParticipantId") == winner_id:
+            win = self._get_team_name_from_players(  challenged_data.get("FirstPlayer", {}),   challenged_data.get("SecondPlayer", {}))
+            ged = {'status': 'winer', 'team': self._create_short_name(win)}
+        
+        
+        return {'ger': ger, 'ged': ged, 'status_class': match_status, 'lost': lost, 'win':win}
+
+    def _get_team_name_from_players(self, first_player: Dict, second_player: Dict) -> str:
+        """Формирует название команды из имен игроков"""
+        names = []
+        if first_player and first_player.get("Name"):
+            names.append(first_player["Name"])
+        if second_player and second_player.get("Name"):
+            names.append(second_player["Name"])
+        return "/".join(names)
+
+    def _format_score_summary(self, score_data: Dict) -> str:
+        """Форматирует итоговый счет"""
+        if not score_data:
+            return ""
+        
+        first_score = score_data.get("FirstParticipantScore", 0)
+        second_score = score_data.get("SecondParticipantScore", 0)
+        return f"{first_score}-{second_score}"
+
+    def _format_sets_summary(self, score_data: Dict) -> str:
+        """Форматирует детальный счет по сетам"""
+        if not score_data or not score_data.get("DetailedScoring"):
+            return ""
+        
+        sets_summary = []
+        for i, set_data in enumerate(score_data["DetailedScoring"]):
+            first_score = set_data.get("FirstParticipantScore", 0)
+            second_score = set_data.get("SecondParticipantScore", 0)
+            sets_summary.append(f"({first_score}-{second_score})")
+        
+        return " ".join(sets_summary)
+
+    def generate_court_score_xml(self, court_data: Dict, tournament_data: Dict = None) -> str:
+        """Генерирует упрощенный XML для счета на конкретном корте с поддержкой следующего матча"""
+        root = ET.Element("templateData")
+        
+        if tournament_data:
+            metadata = tournament_data.get("metadata", {})
+        
+        # Базовая информация о корте
+        ET.SubElement(root, "courtName").text = court_data.get("court_name", "Корт")
+        ET.SubElement(root, "courtStatus").text = court_data.get("event_state", "")
+        
+        current_class = court_data.get("current_class_name") or court_data.get("class_name", "")
+        if current_class:
+            ET.SubElement(root, "currentClassName").text = current_class
+            ET.SubElement(root, "currentMatchState").text = court_data.get("current_match_state", "")
+            
+            # Дополнительная информация о текущем матче
+            if court_data.get("current_duration_seconds"):
+                ET.SubElement(root, "currentDurationSeconds").text = str(court_data["current_duration_seconds"])
+            if court_data.get("current_is_winner_first") is not None:
+                ET.SubElement(root, "currentWinnerFirst").text = str(court_data["current_is_winner_first"])
+        
+        team1_players = court_data.get("current_first_participant", court_data.get("first_participant", []))
+        if team1_players:
+            for i, player in enumerate(team1_players, 1):
+                ET.SubElement(root, f"player{i}FirstName").text = player.get("firstName", "")
+                ET.SubElement(root, f"player{i}MiddleName").text = player.get("middleName", "")
+                ET.SubElement(root, f"player{i}LastName").text = player.get("lastName", "")
+                ET.SubElement(root, f"player{i}FullName").text = player.get("fullName", "")
+                ET.SubElement(root, f"player{i}LastNameShort").text = player.get("lastNameShort", "")
+                ET.SubElement(root, f"player{i}InitialLastName").text = player.get("initialLastName", "")
+        else:
+            for i in range(1, 5):
+                ET.SubElement(root, f"player{i}FirstName").text = ''
+                ET.SubElement(root, f"player{i}MiddleName").text = ''
+                ET.SubElement(root, f"player{i}LastName").text = ''
+                ET.SubElement(root, f"player{i}FullName").text = ''
+                ET.SubElement(root, f"player{i}LastNameShort").text = ''
+                ET.SubElement(root, f"player{i}InitialLastName").text = ''
+        
+        team2_players = court_data.get("current_second_participant", court_data.get("second_participant", []))
+        if team2_players:
+            for i, player in enumerate(team2_players, 1):
+                player_num = i + 2  # Команда 2 начинается с player3, player4
+                ET.SubElement(root, f"player{player_num}FirstName").text = player.get("firstName", "")
+                ET.SubElement(root, f"player{player_num}MiddleName").text = player.get("middleName", "")
+                ET.SubElement(root, f"player{player_num}LastName").text = player.get("lastName", "")
+                ET.SubElement(root, f"player{player_num}FullName").text = player.get("fullName", "")
+                ET.SubElement(root, f"player{player_num}LastNameShort").text = player.get("lastNameShort", "")
+                ET.SubElement(root, f"player{player_num}InitialLastName").text = player.get("initialLastName", "")                
+        
+        # Счет текущего матча
+        ET.SubElement(root, "team1Score").text = str(court_data.get("current_first_participant_score", court_data.get("first_participant_score", 0)))
+        ET.SubElement(root, "team2Score").text = str(court_data.get("current_second_participant_score", court_data.get("second_participant_score", 0)))
+        
+        # Детальный счет по сетам
+        detailed_result = court_data.get("current_detailed_result", court_data.get("detailed_result", []))
+        for i, set_data in enumerate(detailed_result, 1):
+            ET.SubElement(root, f"set{i}Team1").text = str(set_data.get("firstParticipantScore", 0))
+            ET.SubElement(root, f"set{i}Team2").text = str(set_data.get("secondParticipantScore", 0))
+            if set_data.get("loserTiebreak"):
+                ET.SubElement(root, f"set{i}LoserTiebreak").text = str(set_data["loserTiebreak"])
+        
+        # Форматированные названия команд с сокращениями 
+        if team1_players:
+            team1_shorts = [p.get("lastNameShort", "") for p in team1_players if p.get("lastNameShort")]
+            ET.SubElement(root, "team1NamesShort").text = ("/".join(team1_shorts)).replace(" ", "")
+            
+            team1_initials = [p.get("initialLastName", "") for p in team1_players if p.get("initialLastName")]
+            ET.SubElement(root, "team1NamesInitial").text = ("/".join(team1_initials)).replace(" ", "")
+            
+            team1_full = [p.get("fullName", "") for p in team1_players if p.get("fullName")]
+            ET.SubElement(root, "team1NamesFull").text = "/".join(team1_full)
+        else:
+            ET.SubElement(root, "team1NamesShort").text = ''
+            ET.SubElement(root, "team1NamesInitial").text = ''
+            ET.SubElement(root, "team1NamesFull").text = ''
+        
+        if team2_players:
+            team2_shorts = [p.get("lastNameShort", "") for p in team2_players if p.get("lastNameShort")]
+            ET.SubElement(root, "team2NamesShort").text = ("/".join(team2_shorts)).replace(" ", "")
+            
+            team2_initials = [p.get("initialLastName", "") for p in team2_players if p.get("initialLastName")]
+            ET.SubElement(root, "team2NamesInitial").text = ("/".join(team2_initials)).replace(" ", "")
+            
+            team2_full = [p.get("fullName", "") for p in team2_players if p.get("fullName")]
+            ET.SubElement(root, "team2NamesFull").text = "/".join(team2_full)
+        else:
+            ET.SubElement(root, "team2NamesShort").text = ''
+            ET.SubElement(root, "team2NamesInitial").text = ''
+            ET.SubElement(root, "team2NamesFull").text = ''
+        
+        if court_data.get("next_class_name"):
+            ET.SubElement(root, "nextClassName").text = court_data["next_class_name"]
+            ET.SubElement(root, "nextStartTime").text = court_data.get("next_start_time", "")
+            ET.SubElement(root, "nextScheduledTime").text = court_data.get("next_scheduled_time", "")
+            ET.SubElement(root, "nextMatchState").text = court_data.get("next_match_state", "")
+            
+            # Участники следующего матча - команда 1
+            next_team1 = court_data.get("next_first_participant", [])
+            if next_team1:
+                for i, player in enumerate(next_team1, 1):
+                    ET.SubElement(root, f"nextPlayer{i}FirstName").text = player.get("firstName", "")
+                    ET.SubElement(root, f"nextPlayer{i}MiddleName").text = player.get("middleName", "")
+                    ET.SubElement(root, f"nextPlayer{i}LastName").text = player.get("lastName", "")
+                    ET.SubElement(root, f"nextPlayer{i}FullName").text = player.get("fullName", "")
+                    ET.SubElement(root, f"nextPlayer{i}LastNameShort").text = player.get("lastNameShort", "")
+                    ET.SubElement(root, f"nextPlayer{i}InitialLastName").text = player.get("initialLastName", "")
+            
+            # Участники следующего матча - команда 2
+            next_team2 = court_data.get("next_second_participant", [])
+            if next_team2:
+                for i, player in enumerate(next_team2, 1):
+                    player_num = i + 2  # Команда 2 начинается с nextPlayer3, nextPlayer4
+                    ET.SubElement(root, f"nextPlayer{player_num}FirstName").text = player.get("firstName", "")
+                    ET.SubElement(root, f"nextPlayer{player_num}MiddleName").text = player.get("middleName", "")
+                    ET.SubElement(root, f"nextPlayer{player_num}LastName").text = player.get("lastName", "")
+                    ET.SubElement(root, f"nextPlayer{player_num}FullName").text = player.get("fullName", "")
+                    ET.SubElement(root, f"nextPlayer{player_num}LastNameShort").text = player.get("lastNameShort", "")
+                    ET.SubElement(root, f"nextPlayer{player_num}InitialLastName").text = player.get("initialLastName", "")
+            
+            # Форматированные названия следующих команд
+            if next_team1:
+                next_team1_shorts = [p.get("lastNameShort", "") for p in next_team1 if p.get("lastNameShort")]
+                ET.SubElement(root, "nextTeam1NamesShort").text = ("/".join(next_team1_shorts)).replace(" ", "")
+                
+                next_team1_initials = [p.get("initialLastName", "") for p in next_team1 if p.get("initialLastName")]
+                ET.SubElement(root, "nextTeam1NamesInitial").text = ("/".join(next_team1_initials)).replace(" ", "")
+                
+                next_team1_full = [p.get("fullName", "") for p in next_team1 if p.get("fullName")]
+                ET.SubElement(root, "nextTeam1NamesFull").text = "/".join(next_team1_full)
+            
+            if next_team2:
+                next_team2_shorts = [p.get("lastNameShort", "") for p in next_team2 if p.get("lastNameShort")]
+                ET.SubElement(root, "nextTeam2NamesShort").text = ("/".join(next_team2_shorts)).replace(" ", "")
+                
+                next_team2_initials = [p.get("initialLastName", "") for p in next_team2 if p.get("initialLastName")]
+                ET.SubElement(root, "nextTeam2NamesInitial").text = ("/".join(next_team2_initials)).replace(" ", "")
+                
+                next_team2_full = [p.get("fullName", "") for p in next_team2 if p.get("fullName")]
+                ET.SubElement(root, "nextTeam2NamesFull").text = "/".join(next_team2_full)
+        else:
+            ET.SubElement(root, "nextClassName").text = ''
+            ET.SubElement(root, "nextStartTime").text = ''
+            ET.SubElement(root, "nextScheduledTime").text = ''
+            ET.SubElement(root, "nextMatchState").text = ''
+            
+            for i in range(1, 5):
+                    ET.SubElement(root, f"nextPlayer{i}FirstName").text = ''
+                    ET.SubElement(root, f"nextPlayer{i}MiddleName").text = ''
+                    ET.SubElement(root, f"nextPlayer{i}LastName").text = ''
+                    ET.SubElement(root, f"nextPlayer{i}FullName").text = ''
+                    ET.SubElement(root, f"nextPlayer{i}LastNameShort").text = ''
+                    ET.SubElement(root, f"nextPlayer{i}InitialLastName").text = ''
+            
+            ET.SubElement(root, "nextTeam1NamesShort").text = ''
+            ET.SubElement(root, "nextTeam1NamesInitial").text = ''
+            ET.SubElement(root, "nextTeam1NamesFull").text = ''
+            ET.SubElement(root, "nextTeam2NamesShort").text = ''
+            ET.SubElement(root, "nextTeam2NamesInitial").text = ''
+            ET.SubElement(root, "nextTeam2NamesFull").text = ''
+        
+        # Время обновления
+        ET.SubElement(root, "updated").text = datetime.now().strftime("%Y-%m-%dT%H:%M:%S")
+        
+        return self._prettify_xml(root)
+
+    def generate_schedule_xml(self, tournament_data: Dict) -> str:
+        """Генерирует XML для расписания матчей турнира"""
+        root = ET.Element("templateData")
+        
+        # Метаинформация о турнире
+        metadata = tournament_data.get("metadata", {})
+        tournament = ET.SubElement(root, "tournament")
+        ET.SubElement(tournament, "id").text = str(tournament_data.get("tournament_id", ""))
+        ET.SubElement(tournament, "name").text = metadata.get("name", "Неизвестный турнир")
+        ET.SubElement(tournament, "sport").text = self._get_sport_name(metadata.get("sport", 5))
+        ET.SubElement(tournament, "country").text = self._get_country_name(metadata.get("country"))
+        if metadata.get("featureImage"):
+            ET.SubElement(tournament, "banner").text = metadata["featureImage"]
+        
+        # Даты турнира
+        dates = tournament_data.get("dates", [])
+        if dates:
+            dates_elem = ET.SubElement(root, "dates")
+            ET.SubElement(dates_elem, "count").text = str(len(dates))
+            for i, date in enumerate(dates, 1):
+                ET.SubElement(dates_elem, f"date_{i}").text = str(date)
+        
+        # Расписание на основе данных court_usage
+        schedule = ET.SubElement(root, "schedule")
+        court_usage = tournament_data.get("court_usage")
+        
+        # Отладочная информация
+        logger.info(f"generate_schedule_xml: court_usage type = {type(court_usage)}")
+        if court_usage:
+            logger.info(f"generate_schedule_xml: court_usage length = {len(court_usage) if isinstance(court_usage, (list, dict)) else 'not list/dict'}")
+        
+        if court_usage and isinstance(court_usage, list):
+            # Обрабатываем массив матчей из запроса №6
+            logger.info(f"Обрабатываем {len(court_usage)} матчей из court_usage")
+            
+            # Группируем матчи по кортам
+            courts_matches = {}
+            for match in court_usage:
+                if not isinstance(match, dict):
+                    continue
+                    
+                court_id = str(match.get("CourtId", ""))
+                if court_id not in courts_matches:
+                    courts_matches[court_id] = []
+                courts_matches[court_id].append(match)
+            
+            logger.info(f"Найдено матчей по кортам: {[(k, len(v)) for k, v in courts_matches.items()]}")
+
+            # Генерируем XML для каждого корта
+            for court_id, matches in courts_matches.items():
+                court_elem = ET.SubElement(schedule, "court")
+                ET.SubElement(court_elem, "id").text = court_id
+                ET.SubElement(court_elem, "name").text = f"Корт {court_id}"
+
+                # Сортируем матчи по времени
+                sorted_matches = sorted(matches, key=lambda x: x.get("MatchDate", ""))
+
+                matches_elem = ET.SubElement(court_elem, "matches")
+                ET.SubElement(matches_elem, "count").text = str(len(sorted_matches))
+
+                for i, match in enumerate(sorted_matches, 1):
+                    match_elem = ET.SubElement(matches_elem, f"match_{i}")
+
+                    # Основная информация о матче
+                    ET.SubElement(match_elem, "id").text = str(match.get("TournamentMatchId", ""))
+                    ET.SubElement(match_elem, "challenge_id").text = str(match.get("ChallengeId", ""))
+                    ET.SubElement(match_elem, "match_date").text = match.get("MatchDate", "")
+                    ET.SubElement(match_elem, "duration").text = str(match.get("Duration", 30))
+                    ET.SubElement(match_elem, "pool_name").text = match.get("PoolName", "")
+                    ET.SubElement(match_elem, "round").text = str(match.get("Round", 1))
+                    ET.SubElement(match_elem, "match_order").text = str(match.get("MatchOrder", 0))
+
+                    # Участники
+                    ET.SubElement(match_elem, "challenger_name").text = match.get("ChallengerName", "")
+                    ET.SubElement(match_elem, "challenged_name").text = match.get("ChallengedName", "")
+                    ET.SubElement(match_elem, "challenger_individual").text = match.get("ChallengerIndividualName", "")
+                    ET.SubElement(match_elem, "challenged_individual").text = match.get("ChallengedIndividualName", "")
+
+                    # Результаты
+                    ET.SubElement(match_elem, "challenger_result").text = str(match.get("ChallengerResult", ""))
+                    ET.SubElement(match_elem, "challenged_result").text = str(match.get("ChallengedResult", ""))
+
+                    # Статус матча
+                    ET.SubElement(match_elem, "is_team_match").text = str(match.get("IsPartOfTeamMatch", False))
+                    ET.SubElement(match_elem, "is_final").text = str(match.get("IsFinal", False))
+                    ET.SubElement(match_elem, "is_semifinal").text = str(match.get("IsSemiFinal", False))
+                    ET.SubElement(match_elem, "is_quarterfinal").text = str(match.get("IsQuarterFinal", False))
+                    ET.SubElement(match_elem, "consolation").text = str(match.get("Consolation", 0))
+
+                    # Время начала 
+                    match_date = match.get("MatchDate", "")
+                    if match_date:
+                        try:
+                            from datetime import datetime as dt
+                            dt_obj = dt.fromisoformat(match_date.replace('T', ' ').replace('Z', ''))
+                            ET.SubElement(match_elem, "start_time").text = dt_obj.strftime("%H:%M")
+                            ET.SubElement(match_elem, "date_formatted").text = dt_obj.strftime("%d.%m.%Y")
+                        except:
+                            ET.SubElement(match_elem, "start_time").text = ""
+                            ET.SubElement(match_elem, "date_formatted").text = ""
+
+        else:
+            logger.warning(f"court_usage отсутствует или имеет неверный тип: {type(court_usage)}")
+            # Fallback - используем базовую информацию о кортах
+            courts = tournament_data.get("courts", [])
+            if courts:
+                for court in courts:
+                    if not isinstance(court, dict):
+                        continue
+
+                    court_elem = ET.SubElement(schedule, "court")
+                    court_id = court.get("Item1", "")
+                    court_name = court.get("Item2", f"Корт {court_id}")
+                    
+                    ET.SubElement(court_elem, "id").text = str(court_id)
+                    ET.SubElement(court_elem, "name").text = court_name
+
+                    # Заглушка для матчей
+                    matches_elem = ET.SubElement(court_elem, "matches")
+                    ET.SubElement(matches_elem, "count").text = "0"
+                    ET.SubElement(matches_elem, "note").text = "Данные расписания не загружены"
+
+        # Дополнительная информация
+        info_elem = ET.SubElement(root, "info")
+        total_matches = len(court_usage) if court_usage and isinstance(court_usage, list) else 0
+        ET.SubElement(info_elem, "total_matches").text = str(total_matches)
+        ET.SubElement(info_elem, "total_courts").text = str(len(tournament_data.get("courts", [])))
+
+        # Время генерации
+        ET.SubElement(root, "generated").text = datetime.now().strftime("%Y-%m-%dT%H:%M:%S")
+        ET.SubElement(root, "type").text = "schedule"
+        
+        return self._prettify_xml(root)
+
+    def _add_error_xml(self, root: ET.Element, error_message: str):
+        """Добавляет информацию об ошибке в XML"""
+        error_elem = ET.SubElement(root, "error")
+        ET.SubElement(error_elem, "message").text = str(error_message)
+        ET.SubElement(error_elem, "timestamp").text = datetime.now().strftime("%Y-%m-%dT%H:%M:%S")
+        ET.SubElement(error_elem, "type").text = "data_processing_error"
+
+    def generate_schedule_html(self, tournament_data: Dict, target_date: str = None) -> str:
+        """Генерирует HTML для расписания матчей с временной шкалой и позиционированием"""
+        # Метаинформация о турнире
+        metadata = tournament_data.get("metadata", {})
+        tournament_name = metadata.get("name", "Неизвестный турнир")
+        # Получаем расписание
+        court_usage = tournament_data.get("court_usage")
+
+        if not court_usage or not isinstance(court_usage, list):
+            return self._generate_empty_schedule_html(tournament_name, "Данные расписания не загружены")
+
+        # Получаем информацию о кортах из tournaments.courts
+        courts_info = tournament_data.get("courts", [])
+        court_names_map = {}
+        for court in courts_info:
+            if isinstance(court, dict) and court.get("Item1") and court.get("Item2"):
+                court_id = str(court["Item1"])
+                court_name = court["Item2"]
+                court_names_map[court_id] = court_name
+
+        from datetime import datetime as dt
+        if not target_date:
+            target_date = dt.now().strftime("%d.%m.%Y")
+        
+        # Группируем матчи по кортам и фильтруем по дате
+        courts_matches = {}
+        all_matches = []  # Все матчи для общей нумерации
+        
+        for match in court_usage:
+            if not isinstance(match, dict):
+                continue
+                
+            match_date = match.get("MatchDate", "")
+            if match_date:
+                try:
+                    dt_obj = dt.fromisoformat(match_date.replace('T', ' ').replace('Z', ''))
+                    match_date_formatted = dt_obj.strftime("%d.%m.%Y")
+                    
+                    # Фильтруем только матчи на нужную дату
+                    if match_date_formatted != target_date:
+                        continue
+                        
+                    court_id = str(match.get("CourtId", ""))
+                    court_name = court_names_map.get(court_id, f"Корт {court_id}")
+                    
+                    # Добавляем время начала для сортировки и позиционирования
+                    match["start_time"] = dt_obj.strftime("%H:%M")
+                    match["date_formatted"] = match_date_formatted
+                    match["court_name"] = court_name
+                    match["datetime_obj"] = dt_obj
+                    
+                    all_matches.append(match)
+                    
+                    if court_name not in courts_matches:
+                        courts_matches[court_name] = []
+                    courts_matches[court_name].append(match)
+                    
+                except Exception as e:
+                    continue
+        
+        if not courts_matches:
+            return self._generate_empty_schedule_html(tournament_name, f"Нет матчей на {target_date}")
+
+        # Сортируем матчи в каждом корте по времени и присваиваем номера для каждого корта отдельно
+        for court_name in courts_matches:
+            courts_matches[court_name].sort(key=lambda x: x.get("datetime_obj"))
+            # Присваиваем номера матчей для каждого корта отдельно
+            for i, match in enumerate(courts_matches[court_name], 1):
+                match["episode_number"] = i
+
+        
+        # Создаем временную шкалу
+        time_slots = self._generate_time_slots(all_matches)
+        
+        # Генерируем HTML
+        html_content = f'''<!DOCTYPE html>
+                        <html lang="ru">
+                        <head>
+                            <meta charset="UTF-8">
+                            <meta name="viewport" content="width=device-width, initial-scale=1.0">
+                            <title>Расписание матчей - {tournament_name}</title>
+                            <link rel="stylesheet" href="/static/css/schedule.css">
+                            <script>
+                                setInterval(function() {{
+                                    location.reload();
+                                }}, 30000);
+                            </script>
+                        </head>
+                        <body>
+                            <div class="schedule-container">
+                                <div class="header">
+                                    <h1 class="tournament-title">{tournament_name}</h1>
+                                    <h2 class="date-title">{target_date}</h2></div>
+                                <div class="main-grid">
+                                    ''' #<div class="time-scale">
+        
+        # Генерируем временную шкалу
+        #for time_slot in time_slots:
+        
+        html_content += '''
+            </div>
+            
+            <div class="courts-container">
+                <div class="courts-header">'''
+        
+        # Заголовки кортов
+        for court_name in sorted(courts_matches.keys()):
+            html_content += f'''
+                    <div class="court-header">
+                        <h3>{court_name}</h3>
+                    </div>'''
+        
+        html_content += '''
+                </div>
+                
+                <div class="matches-grid">'''
+        
+        # Столбцы кортов с позиционированными матчами
+        for court_name in sorted(courts_matches.keys()):
+            matches = courts_matches[court_name]
+            
+            html_content += f'''
+                    <div class="court-column">'''
+            
+            # Генерируем матчи с абсолютным позиционированием по времени
+            for match in matches:
+                match_status = self._get_match_status(match)
+                status_class = self._get_status_class(match_status)
+                
+                pool_name = match.get("PoolName", "")
+                challenger_name = match.get("ChallengerName", "TBD")
+                challenged_name = match.get("ChallengedName", "TBD")
+                episode_number = match.get("episode_number", 1)
+                
+                # Результаты матча
+                challenger_result = match.get("ChallengerResult", "")
+                challenged_result = match.get("ChallengedResult", "")
+                
+                result_text = ""
+                if challenger_result and challenged_result:
+                    result_text = f"{challenger_result} - {challenged_result}"
+                else:
+                    result_text = "0 - 0"
+                
+                # Цвет группы
+                group_class = self._get_group_class(pool_name)
+                
+                # Форматируем названия команд в одну строку
+                teams_text = f"{challenger_name} vs {challenged_name}"
+                
+                # Вычисляем позицию по времени
+                position_top = self._calculate_time_position(match, time_slots)
+                
+                html_content += f'''
+                        <div class="match-item {status_class}" style="top: {position_top}px;">
+                            <div class="match-number">{episode_number}</div>
+                            <div class="match-content">
+                                
+                                <div class="match-info">
+                                    <div class="match-group-horizontal {group_class}">{pool_name}</div>
+                                    <div class="match-teams-horizontal">{teams_text}</div>
+                                    
+                                </div>
+                                <div class="match-result-horizontal">{result_text}</div>
+                                <div class="tilted-square"></div>
+                            </div>
+                            
+                        </div>'''
+            
+            html_content += '''
+                    </div>'''
+        
+        html_content += '''
+                                    </div>
+                                </div>
+                            </div>
+                        </div>
+                    </body>
+                    </html>'''
+        return html_content
+
+    def _generate_empty_schedule_html(self, tournament_name: str, message: str) -> str:
+        """Генерирует пустую HTML страницу расписания"""
+        return f'''<!DOCTYPE html>
+                <html lang="ru">
+                <head>
+                    <meta charset="UTF-8">
+                    <meta name="viewport" content="width=device-width, initial-scale=1.0">
+                    <title>Расписание матчей - {tournament_name}</title>
+                    <link rel="stylesheet" href="/static/css/schedule.css">
+                            <script>
+                                setInterval(function() {{
+                                    location.reload();
+                                }}, 30000);
+                            </script>
+                </head>
+                <body>
+                    <div class="schedule-container">
+                        <div class="header">
+                            <h1 class="tournament-title">{tournament_name}</h1>
+                        </div>
+                        <div class="empty-message">
+                            <p>{message}</p>
+                        </div>
+                    </div>
+                </body>
+                </html>'''
+
+    def _generate_time_slots(self, matches: list) -> list:
+        """Генерирует временные слоты на основе матчей"""
+        if not matches:
+            return ["10:00", "11:00", "12:00", "13:00", "14:00", "15:00", "16:00", "17:00", "18:00"]
+        
+        from datetime import datetime as dt, timedelta
+        # Находим минимальное и максимальное время
+        times = []
+        for match in matches:
+            if match.get("datetime_obj"):
+                times.append(match["datetime_obj"])
+
+        logger.info(f"time -------- {times}")
+        if not times:
+            return ["10:00", "11:00", "12:00", "13:00", "14:00", "15:00", "16:00", "17:00", "18:00"]
+        
+        min_time = min(times)
+        max_time = max(times)
+        
+        # Вычисляем общий диапазон в часах
+        total_hours = (max_time - min_time).total_seconds() / 3600
+        
+        # Определяем оптимальный интервал в зависимости от диапазона
+        if total_hours <= 2:
+            interval_minutes = 15  # для коротких турниров
+        elif total_hours <= 4:
+            interval_minutes = 20  # для средних турниров
+        elif total_hours <= 8:
+            interval_minutes = 30  # для длинных турниров
+        else:
+            interval_minutes = 60  # для очень длинных турниров
+        
+        # Создаем слоты с динамическим интервалом
+        time_slots = []
+        # Начинаем за 30 минут до первого матча
+        start_time = min_time - timedelta(minutes=30)
+        start_time = start_time.replace(minute=(start_time.minute // interval_minutes) * interval_minutes, second=0, microsecond=0)
+        
+        # Заканчиваем через 30 минут после последнего матча
+        end_time = max_time + timedelta(minutes=30)
+        
+        current_time = start_time
+        while current_time <= end_time:
+            time_slots.append(current_time.strftime("%H:%M"))
+            current_time += timedelta(minutes=interval_minutes)
+        return time_slots
+    
+    def _calculate_time_position(self, match: dict, time_slots: list) -> int:
+        """Вычисляет позицию матча по времени в пикселях с улучшенным расчетом"""
+        if not match.get("datetime_obj") or not time_slots:
+            return 0
+        
+        from datetime import datetime as dt
+        
+        match_time = match["datetime_obj"]
+        
+        try:
+            base_time_str = time_slots[0]
+            base_time = dt.strptime(f"{match_time.date()} {base_time_str}", "%Y-%m-%d %H:%M")
+        except:
+            return 0
+        
+        # Вычисляем разность в минутах
+        time_diff_minutes = (match_time - base_time).total_seconds() / 60
+        
+        slot_height = 80
+        
+        # Определяем интервал между слотами на основе их количества
+        if len(time_slots) <= 1:
+            minutes_per_slot = 30
+        else:
+            # Вычисляем интервал между слотами из временной шкалы
+            try:
+                first_time = dt.strptime(f"{match_time.date()} {time_slots[0]}", "%Y-%m-%d %H:%M")
+                second_time = dt.strptime(f"{match_time.date()} {time_slots[1]}", "%Y-%m-%d %H:%M")
+                minutes_per_slot = (second_time - first_time).total_seconds() / 60
+            except:
+                minutes_per_slot = 30
+        # Пиксели на минуту
+        pixels_per_minute = slot_height / minutes_per_slot
+        position = int(time_diff_minutes * pixels_per_minute)
+        return max(0, position)
+    
+    def _get_match_status(self, match: Dict) -> str:
+        """Определяет статус матча"""
+        challenger_result = match.get("ChallengerResult", "")
+        challenged_result = match.get("ChallengedResult", "")
+        
+        if challenger_result and challenged_result:
+            return "finished"
+        # Проверяем время матча для определения активности
+        from datetime import datetime as dt
+        try:
+            match_date = match.get("MatchDate", "")
+            if match_date:
+                dt_obj = dt.fromisoformat(match_date.replace('T', ' ').replace('Z', ''))
+                now = dt.now()
+                duration = match.get("Duration", 30)  # минуты
+                
+                if dt_obj <= now <= dt_obj.replace(minute=dt_obj.minute + duration):
+                    return "active"
+                elif dt_obj > now:
+                    return "future"
+                else:
+                    return "finished"
+        except:
+            pass
+        return "future"
+    
+    def _get_status_class(self, status: str) -> str:
+        """Возвращает CSS класс для статуса"""
+        return {
+            "finished": "match-finished",
+            "active": "match-active", 
+            "future": "match-future"
+        }.get(status, "match-future")
+    
+    def _get_group_class(self, group_name: str) -> str:
+        """Возвращает CSS класс для группы на основе хеша названия"""
+        if not group_name:
+            return "match-group-1"
+        # Создаем хеш от названия группы для стабильного распределения цветов
+        hash_value = sum(ord(c) for c in group_name.upper())
+        color_number = (hash_value % 7) + 1
+        
+        return f"match-group-{color_number}"
+
+    def generate_and_save_schedule_html(self, tournament_data: Dict, target_date: str = None) -> Dict:
+        """Генерирует и сохраняет HTML файл расписания"""
+        
+        # Генерация HTML
+        html_content = self.generator.generate_schedule_html(tournament_data, target_date)
+        
+        # Определяем дату для имени файла
+        from datetime import datetime as dt
+        if not target_date:
+            target_date = dt.now().strftime("%d.%m.%Y")
+        
+        # Сохранение файла
+        safe_date = target_date.replace(".", "_")
+        filename = f"{tournament_data.get('tournament_id', 'unknown')}_schedule_{safe_date}.html"
+        filepath = f"{self.output_dir}/{filename}"
+        
+        try:
+            with open(filepath, 'w', encoding='utf-8') as f:
+                f.write(html_content)
+        except Exception as e:
+            logger.error(f"Ошибка сохранения файла {filepath}: {e}")
+            raise
+        
+        # Информация о файле
+        import os
+        if os.path.exists(filepath):
+            file_stats = os.stat(filepath)
+        else:
+            logger.error(f"Файл не найден после создания: {filepath}")
+            raise FileNotFoundError(f"Файл не создался: {filepath}")
+        
+        file_info = {
+            "id": f"schedule_html_{safe_date}",
+            "name": f"Расписание матчей HTML - {target_date}",
+            "filename": filename,
+            "url": f"/html/{filename}",
+            "size": self._format_file_size(file_stats.st_size),
+            "created": datetime.now().isoformat(),
+            "type": "html_schedule",
+            "target_date": target_date
+        }
+
+        return file_info
+
+    def generate_all_courts_xml(self, courts_data: List[Dict], tournament_data: Dict = None) -> str:
+        """Генерирует XML для всех кортов турнира"""
+        root = ET.Element("templateData")
+        
+        # Информация о турнире
+        if tournament_data:
+            metadata = tournament_data.get("metadata", {})
+            tournament = ET.SubElement(root, "tournament")
+            ET.SubElement(tournament, "id").text = str(tournament_data.get("tournament_id", ""))
+            ET.SubElement(tournament, "name").text = metadata.get("name", "Турнир")
+            ET.SubElement(tournament, "sport").text = self._get_sport_name(metadata.get("sport", 5))
+        
+        # Все корты
+        courts = ET.SubElement(root, "courts")
+        ET.SubElement(courts, "count").text = str(len(courts_data))
+        
+        for court_data in courts_data:
+            if "error" in court_data:
+                continue
+                
+            court = ET.SubElement(courts, "court")
+            ET.SubElement(court, "id").text = str(court_data.get("court_id", ""))
+            ET.SubElement(court, "name").text = court_data.get("court_name", "")
+            ET.SubElement(court, "status").text = court_data.get("event_state", "")
+            
+            if court_data.get("first_participant"):
+                team1_names = [f"{p.get('firstName', '')} {p.get('lastName', '')}".strip() 
+                              for p in court_data["first_participant"]]
+                ET.SubElement(court, "team1").text = (" / ".join(team1_names)).replace(" ", "")
+            
+            if court_data.get("second_participant"):
+                team2_names = [f"{p.get('firstName', '')} {p.get('lastName', '')}".strip() 
+                              for p in court_data["second_participant"]]
+                ET.SubElement(court, "team2").text = (" / ".join(team2_names)).replace(" ", "")
+            
+            ET.SubElement(court, "score").text = f"{court_data.get('first_participant_score', 0)}-{court_data.get('second_participant_score', 0)}"
+        
+        ET.SubElement(root, "updated").text = datetime.now().strftime("%Y-%m-%dT%H:%M:%S")
+        return self._prettify_xml(root)
+
+    def generate_elimination_html(self, tournament_data: Dict, xml_type_info: Dict) -> str:
+        """Генерирует HTML для турнирной сетки на выбывание (elimination)"""
+        # Получаем данные elimination
+        import re
+        
+        class_id = xml_type_info.get("class_id")
+        draw_index = xml_type_info.get("draw_index", 0)
+        
+        class_data = tournament_data.get("draw_data", {}).get(str(class_id), {})
+        elimination_data = class_data.get("elimination", [])
+        
+        if draw_index >= len(elimination_data):
+            return self._generate_empty_elimination_html("Нет данных турнирной сетки")
+        
+        elim_data = elimination_data[draw_index]
+        if not elim_data or "Elimination" not in elim_data:
+            return self._generate_empty_elimination_html("Неверные данные турнирной сетки")
+        
+        bracket_data = elim_data["Elimination"]
+        # Название турнира и класса
+        metadata = tournament_data.get("metadata", {})
+        tournament_name = metadata.get("name", "Турнир")
+        class_name = xml_type_info.get("class_name", "Категория")
+        stage_name = xml_type_info.get("stage_name", "Плей-офф")
+        
+        # Анализируем структуру турнира для определения количества раундов
+        rounds_data = self._analyze_elimination_structure(bracket_data)
+
+        html_content = f'''<!DOCTYPE html>
+                            <html lang="ru">
+                            <head>
+                                <meta charset="UTF-8">
+                                <meta name="viewport" content="width=device-width, initial-scale=1.0">
+                                <title>{class_name} - {stage_name}</title>
+                                <link rel="stylesheet" href="/static/css/elimination.css">
+                                                        <script>
+                                                            setInterval(function() {{
+                                                                location.reload();
+                                                            }}, 30000);
+                                                        </script>
+                            </head>
+                            <body>
+                                <div class="elimination-container">
+                                    <div class="tournament-header">
+                                        {class_name}, {stage_name}
+                                    </div>
+                                    <div class="round-column">
+                                    '''
+        
+        # Генерируем колонки для каждого раунда
+        for round_index, round_info in enumerate(rounds_data):
+                                  
+            if round_index == 0:
+                first_round_content = self._generate_first_round(bracket_data)
+            else:
+                # Победители
+                html_content += f'''    '''
+                
+                if (len(rounds_data)-1) == round_index: 
+                    # Финальный раунд - используем универсальную функцию
+                    full_results = self._generate_match_pairs_from_api(round_index, round_info['matches'])
+                    
+                    html_content += '<div class="bracket-grid">'
+                    for match in full_results:
+                        html_content += f'''
+                            <div class="container">
+                                <div class="row row-top">
+                                    <div class="names">
+                                        <span class="name-main {match['secondary1']}">{match['team_1_name']}</span>
+                                    </div>
+                                    <div class="score">
+                                        <span class="set-score">{match['sets1']}</span>
+                                    </div>
+                                    <div class="rank rank-top">
+                                        <span class="rank-number">{match['score'].split('-')[0]}</span>
+                                    </div>
+                                </div>
+                                <div class="row row-bottom">
+                                    <div class="names">
+                                        <span class="name-main {match['secondary2']}">{match['team_2_name']}</span>
+                                    </div>
+                                    <div class="score">
+                                        <span class="set-score">{match['sets2']}</span>
+                                    </div>
+                                    <div class="rank rank-bottom">
+                                        <span class="rank-number">{match['score'].split('-')[1]}</span>
+                                    </div>
+                                </div>
+                            </div>'''
+                    html_content += '</div>'
+
+                else: # Последующие раунды
+                    # Используем универсальную функцию для формирования пар
+                    full_results = self._generate_match_pairs_from_api(round_index, round_info['matches'])
+
+                    html_content += f'''<div class="bracket-grid">'''
+                    for match in full_results:
+                            html_content += f'''
+
+    <div class="container">
+        <div class="row row-top">
+            <div class="names">
+                <span class="name-main {match['secondary1']}">{match['team_1_name']}</span>
+            </div>
+            <div class="score">
+                <span class="set-score">{match['sets1']}</span>
+            </div>
+            <div class="rank rank-top">
+                <span class="rank-number">{match['score'].split('-')[0]}</span>
+            </div>
+        </div>
+        <div class="row row-bottom">
+            <div class="names">
+                <span class="name-main {match['secondary2']}">{match['team_2_name']}</span>
+            </div>
+            <div class="score">
+                <span class="set-score">{match['sets2']}</span>
+            </div>
+            <div class="rank rank-bottom">
+                <span class="rank-number">{match['score'].split('-')[1]}</span>
+            </div>
+        </div>
+    </div>
+
+    '''                
+                    html_content += f'''</div>'''
+
+
+
+
+
+                    
+        html_content += '''</div> '''
+        
+        html_content += '''
+        </div>
+    </div>
+</body>
+</html>'''
+        
+        return html_content
+
+    def _analyze_elimination_structure(self, bracket_data: Dict) -> List[Dict]:
+        """Анализирует структуру elimination для определения раундов"""
+        rounds_data = []
+        
+        # Первый раунд - участники
+        first_round_participants = bracket_data.get("FirstRoundParticipantCells", [])
+        if first_round_participants:
+            rounds_data.append({
+                'title': 'Команды',
+                'matches': first_round_participants,
+                'type': 'participants'
+            })
+        
+        # Анализируем матчи по раундам
+        if bracket_data.get("DrawData"):
+            matches_by_round = {}
+            
+            for round_matches in bracket_data["DrawData"]:
+                for match_data in round_matches:
+                    if match_data:
+                        round_number = match_data.get("Round", 1)
+                        if round_number not in matches_by_round:
+                            matches_by_round[round_number] = []
+                        matches_by_round[round_number].append(match_data)
+            
+            # Определяем названия раундов
+            sorted_rounds = sorted(matches_by_round.keys())
+            round_names = self._generate_round_names(len(sorted_rounds))
+            
+            for i, round_number in enumerate(sorted_rounds):
+                rounds_data.append({
+                    'title': round_names[i] if i < len(round_names) else f'Раунд {round_number}',
+                    'matches': matches_by_round[round_number],
+                    'type': 'matches',
+                    'round_number': round_number
+                })
+        
+        return rounds_data
+
+    def _generate_round_names(self, num_rounds: int) -> List[str]:
+        """Генерирует названия раундов в зависимости от их количества"""
+        if num_rounds == 1:
+            return ['Финал']
+        elif num_rounds == 2:
+            return ['Полуфинал', 'Финал']
+        elif num_rounds == 3:
+            return ['Четвертьфинал', 'Полуфинал', 'Финал']
+        elif num_rounds == 4:
+            return ['1/8 финала', 'Четвертьфинал', 'Полуфинал', 'Финал']
+        elif num_rounds == 5:
+            return ['1/16 финала', '1/8 финала', 'Четвертьфинал', 'Полуфинал', 'Финал']
+        else:
+            # Для большего количества раундов
+            names = []
+            for i in range(num_rounds - 3):
+                names.append(f'Раунд {i + 1}')
+            names.extend(['Четвертьфинал', 'Полуфинал', 'Финал'])
+            return names
+
+    def _generate_first_round(self, bracket_data: Dict):
+        """для первого раунда (участники)"""
+
+        participants = bracket_data.get("FirstRoundParticipantCells", [])
+        first_round = {}
+        for i, participant_data in enumerate(participants, 1):
+            # Формируем название команды
+            team_names = []
+            if participant_data.get("FirstPlayer", {}).get("Name"):
+                team_names.append(participant_data["FirstPlayer"]["Name"])
+            if participant_data.get("SecondPlayer", {}).get("Name"):
+                team_names.append(participant_data["SecondPlayer"]["Name"])
+            
+            team_name = "/".join(team_names) if team_names else "TBD"
+            short_name = self._create_short_name(team_name) if team_name != "TBD" else "TBD"
+            Id = participant_data.get("EventParticipantId")
+            
+            # Проверяем, является ли это Bye
+            is_bye = team_name.upper() == "BYE" or not team_names
+            css_class = "bye-team" if is_bye else "match"
+            
+            first_round[i] = { 'class': css_class, 'team-name': short_name, 'sets-info': '', 'match-score': '', 'Id': Id}
+
+        return first_round
+
+
+
+
+
+
+
+
+
+
+
+
+    def _generate_match_pairs_from_api(self, round_index: int, matches: List[Dict]) -> List[Dict]:
+        """Универсальная функция для формирования пар матчей из API данных"""
+        match_pairs = []
+        
+        for match_data in matches:
+            match_view_model = match_data.get("MatchViewModel", {})
+            is_played = match_view_model.get("IsPlayed", False)
+            has_score = match_view_model.get("HasScore", False)
+            cancellation_status = match_data.get("CancellationStatus", "")
+            winner_id = match_data.get("WinnerParticipantId")
+            
+            # Получаем данные участников
+            challenger_data = match_data.get("ChallengerParticipant", {})
+            challenged_data = match_data.get("ChallengedParticipant", {})
+            
+            # Формируем имена команд
+            team1_name = self._get_team_name_from_players(
+                challenger_data.get("FirstPlayer", {}),
+                challenger_data.get("SecondPlayer", {})
+            )
+            team2_name = self._get_team_name_from_players(
+                challenged_data.get("FirstPlayer", {}),
+                challenged_data.get("SecondPlayer", {})
+            )
+            
+            team1_id = challenger_data.get("EventParticipantId")
+            team2_id = challenged_data.get("EventParticipantId")
+            
+            # Базовая структура матча
+            match_info = {
+                'team_1_name': self._create_short_name(team1_name) if team1_name else 'TBD',
+                'team_2_name': self._create_short_name(team2_name) if team2_name else 'TBD',
+                'team_1_id': team1_id,
+                'team_2_id': team2_id,
+                'status': 'Запланирован',
+                'score': '0-0',
+                'sets1': '',
+                'sets2': '',
+                'secondary1': '',
+                'secondary2': ''
+            }
+            
+            if is_played and has_score:
+                # Сыгранный матч с результатом
+                match_info['status'] = 'Сыгран'
+                
+                # Определяем победителя и проигравшего
+                if winner_id == team1_id:
+                    match_info['secondary1'] = ''
+                    match_info['secondary2'] = 'lost'
+                elif winner_id == team2_id:
+                    match_info['secondary1'] = 'lost'
+                    match_info['secondary2'] = ''
+                
+                # Получаем счет
+                score_data = match_view_model.get("Score", {})
+                match_info['score'] = self._format_score_summary(score_data)
+                sets_summary = self._format_sets_summary(score_data)
+                
+                # Парсим сеты
+                import re
+                sets1 = [int(x) for x in re.findall(r'\((\d+)-', sets_summary)]
+                sets2 = [int(x) for x in re.findall(r'-(\d+)\)', sets_summary)]
+                match_info['sets1'] = ' '.join(map(str, sets1))
+                match_info['sets2'] = ' '.join(map(str, sets2))
+                
+            elif is_played and not has_score:
+                # Walkover
+                match_info['status'] = 'Walkover'
+                if winner_id == team1_id:
+                    match_info['secondary2'] = 'lost'
+                    match_info['score'] = '1-0'
+                    match_info['sets2'] = 'WO'
+                elif winner_id == team2_id:
+                    match_info['secondary1'] = 'lost'
+                    match_info['score'] = '0-1'
+                    match_info['sets1'] = 'WO'
+                    
+            elif not is_played and not has_score:
+                # Проверяем на Bye
+                bye_winner = self._check_bye_advancement(match_data)
+                if bye_winner:
+                    match_info['status'] = 'Bye'
+                    if bye_winner.get("participant_id") == team1_id:
+                        match_info['team_2_name'] = 'BYE'
+                        match_info['secondary2'] = 'lost'
+                    elif bye_winner.get("participant_id") == team2_id:
+                        match_info['team_1_name'] = 'BYE'
+                        match_info['secondary1'] = 'lost'
+            
+            match_pairs.append(match_info)
+        
+        return match_pairs
+
+    def _generate_empty_elimination_html(self, message: str) -> str:
+        """Генерирует пустую HTML страницу elimination"""
+        return f'''<!DOCTYPE html>
+<html lang="ru">
+<head>
+    <meta charset="UTF-8">
+    <meta name="viewport" content="width=device-width, initial-scale=1.0">
+    <title>Турнирная сетка</title>
+    <link rel="stylesheet" href="/static/css/elimination.css">
+                            <script>
+                                setInterval(function() {{
+                                    location.reload();
+                                }}, 30000);
+                            </script>
+</head>
+<body>
+    <div class="elimination-container">
+        <div class="empty-message">
+            <p>{message}</p>
+        </div>
+    </div>
+</body>
+</html>'''
+
+
+
+    def generate_round_robin_html(self, tournament_data: Dict, xml_type_info: Dict) -> str:
+        """Генерирует HTML для групповой турнирной таблицы (round robin)"""
+        
+        # Получаем данные round robin
+        class_id = xml_type_info.get("class_id")
+        draw_index = xml_type_info.get("draw_index", 0)
+        
+        class_data = tournament_data.get("draw_data", {}).get(str(class_id), {})
+        round_robin_data = class_data.get("round_robin", [])
+        
+        if draw_index >= len(round_robin_data):
+            return self._generate_empty_round_robin_html("Нет данных групповой таблицы")
+        
+        rr_data = round_robin_data[draw_index]
+        if not rr_data or "RoundRobin" not in rr_data:
+            return self._generate_empty_round_robin_html("Неверные данные групповой таблицы")
+        
+        group_data = rr_data["RoundRobin"]
+        
+        # Название турнира и класса
+        metadata = tournament_data.get("metadata", {})
+        tournament_name = metadata.get("name", "Турнир")
+        class_name = (xml_type_info.get("class_name", "Категория")).upper()
+        group_name = (xml_type_info.get("group_name", "Группа")).upper()
+        
+        # Получаем участников и матчи
+        participants = self._extract_rr_participants(group_data)
+        
+        matches_matrix = self._extract_rr_matches_matrix(group_data, len(participants))
+        
+        standings = self._extract_rr_standings(group_data)
+        
+        html_content = f'''<!DOCTYPE html>
+    <html lang="ru">
+    <head>
+        <meta charset="UTF-8">
+        <meta name="viewport" content="width=device-width, initial-scale=1.0">
+        <title>{class_name} - {group_name}</title>
+        <link rel="stylesheet" href="/static/css/round_robin.css">
+        <script>
+            window.onload = function() {{
+                window.scrollTo(0, 0); // Эта функция сработает после каждой загрузки
+            }};
+
+            setInterval(function() {{
+                location.reload();
+            }}, 30000);
+        </script>
+    </head>
+    <body>
+        <div class="round-robin-container">            
+                <div class="round-robin-table">
+                    <div class="table-title">
+                        <div class="table-header">
+                            <div class="cell-num"></div>
+                            <div class="cell-gpp">{class_name} - {group_name}</div>
+                        </div>
+                        '''
+        
+        for i in range(1, len(participants) + 1):
+            html_content += f'''
+                                <div class="team-number-header">
+                                        <div class="team-number">{i}</div>
+                                </div>
+                            '''
+        
+        html_content += '''
+                            <div class="points-header">
+                                <div class="points"> ОЧКИ</div>
+                            </div>
+                            <div class="points-header">
+                                <div class="points"> МЕСТО</div>
+                            </div>
+                        </div>
+                    '''
+        
+        # Строки таблицы
+        for i, participant in enumerate(participants):
+            place = self._get_participant_place(participant, standings)
+            points = self._get_participant_points(participant, standings)
+            upper_short_name = (participant.get("short_name", " ")).upper()
+            html_content += f'''
+                        <div class="team-row">
+                            <div class="team-number-cell">
+                                <div class="team-num">{i + 1}</div>
+                                <div class="team-name-cell">{upper_short_name}</div>
+                            </div>
+                            '''
+            
+            # Ячейки результатов матчей
+            for j in range(len(participants)):
+                if i == j:
+                    # Диагональная ячейка
+                    html_content += '<div class="diagonal-cell"></div>'
+                else:
+                    match_result = matches_matrix.get(f"{i}_{j}", {})
+                    result_class = self._get_match_result_class(match_result)
+                    
+                    if match_result.get("is_bye"):
+                        html_content += '<div class="match-cell-bye-cell">●</div>'
+                    elif match_result.get("has_result"):
+                        score = match_result.get("score", "-")
+                        sets = match_result.get("sets", "")
+                        html_content += f'''
+                            <div class="match-cell">
+                                <div class="match-score">{score}</div>
+                                <div class="match-sets">{sets}</div>
+                            </div>'''
+                    else:
+                        html_content += '<div class="match-cell-empty-cell"></div>'
+            
+            html_content += f'''
+                            <div class="points-cell">
+                                <div class="points-z">{points}</div>
+                            </div>
+                            <div class="place-cell">
+                                <div class="place-z">{place}</div>
+                            </div>
+                        </div>
+                            '''
+        
+        html_content += '''
+                    </div>
+                </div>
+
+        </div>
+    </body>
+    </html>'''
+
+        return html_content
+
+    def _extract_rr_participants(self, group_data: Dict) -> List[Dict]:
+        """Извлекает участников из групповых данных"""
+        participants = []
+        pool_data = group_data.get("Pool", [])
+        
+        for row_index, row in enumerate(pool_data):
+            if not isinstance(row, list):
+                continue
+                
+            for cell_index, cell in enumerate(row):
+                if not isinstance(cell, dict):
+                    continue
+                    
+                if cell.get("CellType") == "ParticipantCell" and cell.get("ParticipantCell"):
+                    participant_cell = cell["ParticipantCell"]
+                    
+                    if participant_cell.get("Players") and isinstance(participant_cell["Players"], list):
+                        team_names = []
+                        player_ids = []
+                        for player in participant_cell["Players"]:
+                            if isinstance(player, dict) and player.get("Name"):
+                                team_names.append(player["Name"])
+                                if player.get("Id"):
+                                    player_ids.append(str(player["Id"]))
+
+                        if team_names:
+                            full_name = "/".join(team_names)
+                            short_name = self._create_short_name(full_name) if full_name != "Bye" else "Bye"
+                            
+                            participants.append({
+                                "index": participant_cell.get("Index", len(participants)),
+                                "participant_id": participant_cell.get("ParticipantId"),  # Добавляем ParticipantId
+                                "full_name": full_name,
+                                "short_name": short_name,
+                                "is_bye": full_name.upper() == "BYE",
+                                "player_ids": player_ids  # Массив ID игроков
+                            })
+
+        # Берем только первую половину
+        if len(participants) > 0:
+            half_count = len(participants) // 2
+            if half_count > 0:
+                participants = participants[:half_count]
+        
+        return participants
+
+    def _extract_rr_matches_matrix(self, group_data: Dict, num_participants: int) -> Dict:
+        """Извлекает матчи в формате матрицы"""
+        matches_matrix = {}
+        pool_data = group_data.get("Pool", [])
+        
+        for row_index, row in enumerate(pool_data):
+            if not isinstance(row, list):
+                continue
+    
+            for cell_index, cell in enumerate(row):
+                if not isinstance(cell, dict):
+                    continue
+                    
+                if cell.get("CellType") == "MatchCell" and cell.get("MatchCell"):
+                    match_cell = cell["MatchCell"]
+                    match_results = match_cell.get("MatchResults", {})
+                    
+                    if row_index != cell_index:  # Не диагональные элементы
+                        match_key = f"{row_index-1}_{cell_index-1}"
+                        
+                        match_info = {
+                            "has_result": bool(match_results.get("IsPlayed", False)),
+                            "is_bye": False,
+                            "score": "",
+                            "sets": ""
+                        }
+                        
+                        if match_results.get("HasScore") and match_results.get("Score"):
+                            score_data = match_results["Score"]
+                            first_score = score_data.get("FirstParticipantScore", 0)
+                            second_score = score_data.get("SecondParticipantScore", 0)
+                            
+                            match_info["score"] = f"{first_score}-{second_score}"
+                            
+                            # Форматируем сеты
+                            detailed_scoring = score_data.get("DetailedScoring", [])
+                            if detailed_scoring:
+                                sets_parts = []
+                                for set_data in detailed_scoring:
+                                    set_first = set_data.get("FirstParticipantScore", 0)
+                                    set_second = set_data.get("SecondParticipantScore", 0)
+                                    sets_parts.append(f"{set_first}-{set_second}")
+                                match_info["sets"] = " ".join(sets_parts)
+                        else:
+                            cancellation_status = match_results.get('CancellationStatus') or '' # вернет пустую если None
+                            if 'Won' in cancellation_status:
+                                match_info["score"] = 'Won'
+                            elif 'Lost' in cancellation_status:
+                                match_info["score"] = 'Lost'
+                        matches_matrix[match_key] = match_info
+        
+        return matches_matrix
+
+    def _extract_rr_standings(self, group_data: Dict) -> List[Dict]:
+        """Извлекает турнирную таблицу"""
+        standings_data = group_data.get("Standings", [])
+        standings = []
+        fake_id_counter = 1000
+        for standing in standings_data:
+            if isinstance(standing, dict):
+                # Собираем ID игроков из standings
+                
+                player_ids = []
+                # Обработка первого игрока
+                player1 = standing.get('DoublesPlayer1Model')
+                if isinstance(player1, dict) and player1.get('Id'):
+                    player_ids.append(str(player1['Id']))
+                else:
+                    player_ids.append(str(fake_id_counter))
+                    fake_id_counter += 1
+
+                # Обработка второго игрока
+                player2 = standing.get('DoublesPlayer2Model')
+                if isinstance(player2, dict) and player2.get('Id'):
+                    player_ids.append(str(player2['Id']))
+                else:
+                    player_ids.append(str(fake_id_counter))
+                    fake_id_counter += 1
+                    
+                
+                standings.append({
+                    "participant_id": str(standing.get("ParticipantId", "")),
+                    "standing": standing.get("Standing", 0),
+                    "wins": standing.get("Wins", 0),
+                    "match_points": standing.get("MatchPoints", 0),
+                    "player_ids": player_ids  # Массив ID игроков
+                })
+        
+        return standings
+
+    def _get_participant_place(self, participant: Dict, standings: List[Dict]) -> int:
+        """Получает место участника по сопоставлению ParticipantId или player_ids"""
+        
+        # Сначала пробуем сопоставить по ParticipantId
+        participant_id = participant.get("participant_id")
+        if participant_id:
+            for standing in standings:
+                if str(standing.get("participant_id", "")) == str(participant_id):
+                    return standing.get("standing", 0)
+        
+        # Если не найдено, пробуем сопоставить по player_ids
+        participant_player_ids = set(participant.get("player_ids", []))
+        if participant_player_ids:
+            for standing in standings:
+                standing_player_ids = set(standing.get("player_ids", []))
+                # Проверяем пересечение множеств ID игроков
+                if participant_player_ids & standing_player_ids:  # Если есть общие элементы
+                    return standing.get("standing", 0)
+        
+        # Fallback - по index 
+        participant_index = participant.get("index", 0)
+        for standing in standings:
+            if int(standing.get("participant_id", -1)) == participant_index:
+                return standing.get("standing", 0)
+        
+        return 0
+
+    def _get_participant_points(self, participant: Dict, standings: List[Dict]) -> int:
+        """Получает очки участника по сопоставлению ParticipantId или player_ids"""
+        
+        # Сначала пробуем сопоставить по ParticipantId
+        participant_id = participant.get("participant_id")
+        if participant_id:
+            for standing in standings:
+                if str(standing.get("participant_id", "")) == str(participant_id):
+                    return standing.get("match_points", 0)  # Используем match_points вместо wins
+        
+        # Если не найдено, пробуем сопоставить по player_ids
+        participant_player_ids = set(participant.get("player_ids", []))
+        if participant_player_ids:
+            for standing in standings:
+                standing_player_ids = set(standing.get("player_ids", []))
+                # Проверяем пересечение множеств ID игроков
+                if participant_player_ids & standing_player_ids:  # Если есть общие элементы
+                    return standing.get("match_points", 0)
+        
+        # Fallback - по index 
+        participant_index = participant.get("index", 0)
+        for standing in standings:
+            if int(standing.get("participant_id", -1)) == participant_index:
+                return standing.get("match_points", 0)
+        
+        return 0
+
+    def _get_match_result_class(self, match_result: Dict) -> str:
+        """Возвращает CSS класс для результата матча"""
+        if match_result.get("is_bye"):
+            return "bye"
+        elif match_result.get("has_result"):
+            return "played"
+        else:
+            return "empty"
+
+    def _generate_empty_round_robin_html(self, message: str) -> str:
+        """Генерирует пустую HTML страницу round robin"""
+        return f'''<!DOCTYPE html>
+    <html lang="ru">
+    <head>
+        <meta charset="UTF-8">
+        <meta name="viewport" content="width=device-width, initial-scale=1.0">
+        <title>Групповая таблица</title>
+        <link rel="stylesheet" href="/static/css/round_robin.css">
+        <script>
+            setInterval(function() {{
+                location.reload();
+            }}, 30000);
+        </script>
+    </head>
+    <body>
+        <div class="round-robin-container">
+            <div class="empty-message">
+                <p>{message}</p>
+            </div>
+        </div>
+    </body>
+    </html>'''
+
+class XMLFileManager:
+    """Менеджер XML файлов"""
+    
+    def __init__(self, output_dir: str = "xml_files"):
+        self.output_dir = output_dir
+        self.generator = XMLGenerator()
+        
+        # Создаем директорию если её нет
+        import os
+        os.makedirs(output_dir, exist_ok=True)
+    
+    def generate_and_save(self, xml_type_info: Dict, tournament_data: Dict, 
+                         court_data: Dict = None) -> Dict:
+        """Генерирует и сохраняет XML файл"""
+        xml_type = xml_type_info.get("type")
+        
+        # Генерация XML в зависимости от типа
+        if xml_type == "tournament_table":
+            xml_content = self.generator.generate_tournament_table_xml(tournament_data, xml_type_info)
+        elif xml_type == "schedule":
+            xml_content = self.generator.generate_schedule_xml(tournament_data)
+        elif xml_type == "court_score":
+            xml_content = self.generator.generate_court_score_xml(court_data, tournament_data)
+        else:
+            raise ValueError(f"Неизвестный тип XML: {xml_type}")
+        
+        # Сохранение файла
+        filename = self._get_filename(xml_type_info, tournament_data)
+        filepath = f"{self.output_dir}/{filename}"
+        
+        with open(filepath, 'w', encoding='utf-8') as f:
+            f.write(xml_content)
+        
+        # Информация о файле
+        import os
+        file_stats = os.stat(filepath)
+        
+        return {
+            "id": xml_type_info["id"],
+            "name": xml_type_info["name"],
+            "filename": filename,
+            "url": f"/xml/{filename}",
+            "size": self._format_file_size(file_stats.st_size),
+            "created": datetime.now().isoformat(),
+            "type": xml_type
+        }
+
+    def _get_filename(self, xml_type_info: Dict, tournament_data: Dict) -> str:
+        """Генерирует имя файла"""
+        tournament_id = tournament_data.get("tournament_id", "unknown")
+        xml_type = xml_type_info.get("type")
+        
+        if xml_type == "court_score":
+            court_id = xml_type_info.get("court_id", "")
+            court_name = xml_type_info.get("court_name", f"court_{court_id}")
+            safe_name = "".join(c for c in court_name if c.isalnum() or c in "._-").replace(" ", "_")
+            return f"{tournament_id}_court_{court_id}_{safe_name}.xml"
+        
+        elif xml_type == "tournament_table":
+            class_id = xml_type_info.get("class_id", "")
+            draw_type = xml_type_info.get("draw_type", "")
+            draw_index = xml_type_info.get("draw_index", 0)
+            
+            # Создаем имя файла
+            if draw_type == "round_robin":
+                group_name = xml_type_info.get("group_name", f"group_{draw_index}")
+                safe_group = "".join(c for c in group_name if c.isalnum() or c in "._-").replace(" ", "_")
+                return f"{tournament_id}_table_{class_id}_rr_{safe_group}.xml"
+            else:
+                stage_name = xml_type_info.get("stage_name", f"stage_{draw_index}")
+                safe_stage = "".join(c for c in stage_name if c.isalnum() or c in "._-").replace(" ", "_")
+                return f"{tournament_id}_table_{class_id}_elim_{safe_stage}.xml"
+        
+        elif xml_type == "schedule":
+            return f"{tournament_id}_schedule.xml"
+        
+        else:
+            # Fallback для неизвестных типов
+            xml_id = xml_type_info.get("id", "unknown")
+            return f"{tournament_id}_{xml_type}_{xml_id}.xml"
+    
+    def _format_file_size(self, size_bytes: int) -> str:
+        """Форматирует размер файла"""
+        if size_bytes < 1024:
+            return f"{size_bytes} B"
+        elif size_bytes < 1024 * 1024:
+            return f"{size_bytes / 1024:.1f} KB"
+        else:
+            return f"{size_bytes / (1024 * 1024):.1f} MB"
+    
+    def generate_all_tournament_xml(self, tournament_data: Dict, courts_data: List[Dict] = None) -> List[Dict]:
+        """Генерирует все доступные XML файлы для турнира"""
+        from .rankedin_api import RankedinAPI
+        
+        api = RankedinAPI()
+        xml_types = api.get_xml_data_types(tournament_data)
+        
+        generated_files = []
+        
+        for xml_type_info in xml_types:
+            try:
+                xml_type = xml_type_info.get("type")
+                
+                if xml_type == "court_score":
+                    # Для каждого корта нужны отдельные данные
+                    court_id = xml_type_info.get("court_id")
+                    if courts_data:
+                        court_data = next((c for c in courts_data if str(c.get("court_id")) == str(court_id)), None)
+                        if court_data:
+                            file_info = self.generate_and_save(xml_type_info, tournament_data, court_data)
+                            generated_files.append(file_info)
+                else:
+                    # Турнирные таблицы и расписание
+                    file_info = self.generate_and_save(xml_type_info, tournament_data)
+                    generated_files.append(file_info)
+                
+            except Exception as e:
+                logger.error(f"Ошибка генерации XML {xml_type_info.get('name')}: {e}")
+                continue
+        
+        return generated_files
+    
+    def cleanup_old_files(self, max_age_hours: int = 24):
+        """Удаляет старые XML файлы"""
+        import os
+        import time
+        
+        current_time = time.time()
+        cutoff_time = current_time - (max_age_hours * 3600)
+        
+        removed_count = 0
+        
+        try:
+            for filename in os.listdir(self.output_dir):
+                if filename.endswith('.xml'):
+                    filepath = os.path.join(self.output_dir, filename)
+                    file_time = os.path.getmtime(filepath)
+                    
+                    if file_time < cutoff_time:
+                        os.remove(filepath)
+                        removed_count += 1
+                        
+        except Exception as e:
+            logger.error(f"Ошибка очистки старых файлов: {e}")
+        
+        if removed_count > 0:
+            logger.info(f"Удалено {removed_count} старых XML файлов")
+        
+        return removed_count
+
+def generate_bracket_xml(tournament_data: Dict) -> str:
+    """Обертка для старого кода"""
+    generator = XMLGenerator()
+    
+    # Пытаемся найти elimination данные
+    for class_id, class_data in tournament_data.get("draw_data", {}).items():
+        if class_data.get("elimination"):
+            xml_type_info = {
+                "type": "tournament_table",
+                "class_id": class_id,
+                "draw_type": "elimination",
+                "draw_index": 0
+            }
+            return generator.generate_tournament_table_xml(tournament_data, xml_type_info)
+    
+    # Если нет elimination данных, создаем пустой XML
+    root = ET.Element("templateData")
+    ET.SubElement(root, "error").text = "Нет данных турнирной сетки"
     return generator._prettify_xml(root)